#! /usr/bin/env python3
""" hive_table_stats: Grab, collect or set hive (mostly impala) table and column statistics
    LICENSE_TEXT
"""

import logging
import random
import re

from collections import defaultdict
from termcolor import colored, cprint

from goe.offload.offload_constants import DBTYPE_IMPALA, DBTYPE_HIVE, \
    EMPTY_BACKEND_COLUMN_STATS_DICT, EMPTY_BACKEND_TABLE_STATS_DICT
from goe.offload.offload_messages import VERBOSE
from goe.offload.hadoop.hadoop_column import HADOOP_TYPE_BIGINT, \
    HADOOP_TYPE_INT, HADOOP_TYPE_SMALLINT, HADOOP_TYPE_TINYINT, \
    HADOOP_TYPE_DOUBLE, HADOOP_TYPE_FLOAT, HADOOP_TYPE_REAL, HADOOP_TYPE_TIMESTAMP
from goe.util.better_impyla import HiveConnection, HiveTable
from goe.util.goe_version import GOEVersion
from goe.util.hive_ddl_transform import DDLTransform
from goe.util.misc_functions import is_number


###############################################################################
# EXCEPTIONS
###############################################################################
class HiveTableStatsException(Exception): pass

###############################################################################
# CONSTANTS
###############################################################################

# Regex to parse DECIMAL data type
REGEX_DECIMAL = re.compile('(DECIMAL\()([\\d]+)', re.I)

# Column statistics (headers)
COL_STATS = ('ndv', 'num_nulls', 'avg_col_len', 'low_val', 'high_val', 'max_col_len')

# Percentage of 'distinct values'/'total records', if below column is considered 'low cardinality'
LOW_CARDINALITY_THRESHOLD = 0.25

# Prefix for a temporary 'stats' view
TEMP_VIEW_PREFIX='goe_tempview_'

# Default 'fudge factor' for num_bytes statistic (issue #263)
FUDGE_NUM_BYTES=0.25

# Impyla craps out when fetching NULLs, so replacing with a plug
FAKE_HIVE_NULL=-424242

###############################################################################
# GLOBAL FUNCTIONS
###############################################################################

def parse_stats_into_tab_col(stats):
    """ Parse results of 'stats collection query' and return
        table_stats, col_stats
        Incoming stats is a list of values of the format:
        [table count,
         col1 name,
         col1 ndv,
         col1 num_nulls,
         col1 avg_col_len,
         col1 low_val,
         col1 high_val,
         col1 max_col_len,
         ...
         coln max_col_len]
    """
    # _parse_stats_into_tab_col() begins here
    tab_stats = EMPTY_BACKEND_TABLE_STATS_DICT
    col_stats = EMPTY_BACKEND_COLUMN_STATS_DICT

    tab_stats['num_rows'], stats = int(stats[0]), stats[1:]

    # Re-cast the column stats tuple as a list of tuples (one per column)...
    n = len(COL_STATS)+1 # no of stats per column (+1 for name)
    while stats:
        # Replace None with 0 for stats
        current_stats, stats = stats[:n], stats[n:]
        col_name, current_col_stats = current_stats[0], current_stats[1:]

        col_dict = dict(list(zip(COL_STATS, current_col_stats)))

        # Replacing fake ndv() data with NULL if Hive
        if FAKE_HIVE_NULL == col_dict['ndv']:
            col_dict['ndv'] = None

        # Adjusting column types (some of them ints & floats)
        col_dict = {k: adjust_col_type(k, v) for k, v in list(col_dict.items())}
        col_stats[col_name] = col_dict

    # Complete the tab stats by summing up the average column sizes
    # to generate a notional table size and avg row length...
    for col in col_stats:
        avg_col_len = col_stats[col]['avg_col_len'] if col_stats[col]['avg_col_len'] else 0

        tab_stats['num_bytes'] += tab_stats['num_rows'] * avg_col_len
        tab_stats['avg_row_len'] += avg_col_len

    return tab_stats, col_stats


def adjust_col_type(name, value):
    ret = None

    if name in ('ndv', 'max_col_len'):
        ret = None if not value else int(value)
    elif name in ('num_nulls'):
        ret = 0 if not value else int(value)
    elif name in ('avg_col_len'):
        ret = 0. if not value else float(value)
    elif name in ('high_val', 'low_val'):
        ret = ret if not is_number(value) else str(round(float(value), 2))
    else:
        ret = value

    return ret


def transform_stats_as_tuples(tab_stats, col_stats, column_names):
    """ Transform tab/col stats from dictionaries to value tuples
    """
    tab_stats = (tab_stats['num_rows'], tab_stats['num_bytes'], tab_stats['avg_row_len'])

    xform_col_stats = []
    # Grabbing columns from the table as we need them properly sorted
    for col_name in column_names:
        xform_col_stats.append((col_name, col_stats[col_name]['ndv'], col_stats[col_name]['num_nulls'], \
            col_stats[col_name]['avg_col_len'], col_stats[col_name]['low_val'], col_stats[col_name]['high_val'], \
            col_stats[col_name]['max_col_len']))
    col_stats = xform_col_stats

    return tab_stats, col_stats

###############################################################################
# LOGGING
###############################################################################
logger = logging.getLogger(__name__)
logger.addHandler(logging.NullHandler()) # Disabling logging by default


class HiveTableStats(object):
    """ Grab, collect or set hive/impala table statistics
    """

    def __init__(self, hive_table, date_columns=None):
        """ CONSTRUCTOR
        """

        self._table = hive_table
        self._date_columns = [] if not date_columns else date_columns

        # DDL transformation object
        self._transform = DDLTransform()

        logger.debug("Initialized HiveTableStats() object for: %s.%s" % \
            (self._table.db_name, self._table.table_name))

    @classmethod
    def construct(cls, db_name, table_name, hive_conn=None, date_columns=None):
        """ Essentially a 2nd constructor when HiveTable object is not available """
        logger.debug("Constructing HiveTableStats() object for: %s.%s" % (db_name, table_name))

        if not hive_conn:
            hive_conn = HiveConnection.fromdefault()

        hive_table = HiveTable(db_name, table_name, hive_conn)

        return cls(hive_table, date_columns)

    ###########################################################################
    # PRIVATE ROUTINES
    ###########################################################################

    def _hive_table(self, db_table=None):
        """ Either re-use HiveTable() for original object or create new one if required """
        if not db_table:
            return self._table
        else:
            db_name, table_name = db_table.split('.')
            logger.debug("Constructing HiveTable(%s, %s) for a temporary object" % (db_name, table_name))
            return HiveTable(db_name, table_name, self.hive)

    def _choose_partitions_to_sample(self, percent, hive_table):
        """ (randomly) choose partitions to sample based on requested 'sample percent'

            GENERATOR: Yields randomly chosen partition specifications
        """
        partitions = hive_table.table_partitions(as_spec=True)

        if not partitions:
            return

        no_samples = int(round(percent / 100. * len(partitions)))
        if 0 == no_samples:
            no_samples = 1
        logger.info("%.2f%% yields: %d partition samples for table: %s" % (percent, no_samples, hive_table.db_table))

        for partition_spec in random.sample(partitions, no_samples):
            logger.debug("Randomly choosing partition: %s to sample" % partition_spec)
            yield partition_spec

    def _get_col_oracle_length(self, col_name, col_type, col_fn='avg'):
        """ Return 'ORACLE' length for specific column (based on its type)
        """
        ret = None

        if 'DECIMAL' in col_type:
            m = REGEX_DECIMAL.match(col_type)
            if not m:
                raise HiveTableStatsException("Unrecognized DECIMAL specification: %s" % col_type)
            dec_length = int(m.group(2))
            if dec_length > 18:
                ret = '16'
            elif dec_length > 9:
                ret = '8'
            else:
                ret = '4'
        elif HADOOP_TYPE_TINYINT == col_type:
            ret = '1'
        elif HADOOP_TYPE_SMALLINT == col_type:
            ret = '2'
        elif col_type in [HADOOP_TYPE_FLOAT, HADOOP_TYPE_INT]:
            ret = '4'
        elif col_type in [HADOOP_TYPE_BIGINT, HADOOP_TYPE_DOUBLE, HADOOP_TYPE_REAL]:
            ret = '8'
        elif HADOOP_TYPE_TIMESTAMP == col_type:
            if col_type in self._date_columns:
                ret = '8'
            else:
                ret = '16'
        else:
            ret = "%s(length(cast(`%s` as string)))" % (col_fn, col_name)

        return ret

    def _get_stat_sql(self, hive_table):
        """ Construct (impala) SQL to collect (table, column) statistics
        """
        col_chunks = ['count(*)']

        for col in hive_table.all_columns():
            col_name, col_type, _ = col
            col_s = "'%s', %s, count(*)-count(`%s`), %s, cast(min(`%s`) as string), cast(max(`%s`) as string), %s\n" % \
                (col_name, "ndv(`%s`)" % col_name if DBTYPE_IMPALA == hive_table.db_type else FAKE_HIVE_NULL, col_name, \
                 self._get_col_oracle_length(col_name, col_type), col_name, col_name, \
                 self._get_col_oracle_length(col_name, col_type, col_fn='max'))
            col_chunks.append(col_s)

        sql = "SELECT %s FROM `%s`.`%s`" % (",".join(col_chunks), hive_table.db_name, hive_table.table_name)

        logger.debug("Generic stats collection SQL for table: %s is: %s" % (hive_table.db_table, sql))
        return sql

    def _get_table_partition_stat_sql(self, partition_spec, hive_table):
        """ Construct (impala) SQL to collect partition statistics
        """
        sql = "%s\nWHERE %s" % (self._get_stat_sql(hive_table), hive_table._make_partition_where(partition_spec))

        logger.debug("Stats collection SQL for partition: %s is: %s" % (partition_spec, sql))
        return sql

    def _parse_stats_into_tab_col(self, stats):
        return parse_stats_into_tab_col(stats)

    def _collect_partition_stats(self, partition_spec, hive_table):
        """ Sample partition and return table and column stats
        """
        logger.info("Collecting statistics for partition: %s" % partition_spec)

        sql = self._get_table_partition_stat_sql(partition_spec, hive_table)
        logger.info("Stats SQL:\n%s" % sql)
        stats = self.hive.execute(sql, lambda x: x.fetchone(), as_dict=False)

        tab_stats, col_stats = self._parse_stats_into_tab_col(stats)

        logger.info("Table stats for partition: %s = %s" % (partition_spec, tab_stats))
        logger.info("Column stats for partition: %s = %s" % (partition_spec, col_stats))
        return tab_stats, col_stats

    def _scan_object_stats(self, hive_table):
        """ Scan table or view and return table and column stats
        """
        logger.info("Collecting statistics for table: %s" % hive_table.db_table)

        sql = self._get_stat_sql(hive_table)
        logger.info("Stats SQL:\n%s" % sql)
        stats = self.hive.execute(sql, lambda x: x.fetchone(), as_dict=False)

        tab_stats, col_stats = self._parse_stats_into_tab_col(stats)

        logger.info("Table stats for object: %s = %s" % (hive_table.db_table, tab_stats))
        logger.info("Column stats for object: %s = %s" % (hive_table.db_table, col_stats))
        return tab_stats, col_stats

    def _transform_stats_as_tuples(self, tab_stats, col_stats, hive_table):
        column_names = [_[0] for _ in hive_table.all_columns()]
        return transform_stats_as_tuples(tab_stats, col_stats, column_names)

    def _is_partition_column(self, col_name, hive_table):
        """ Return True if 'col_name' is a partition column, False otherwise
        """
        partition_columns = hive_table.partition_columns()

        if partition_columns:
            for col in partition_columns:
                name, _, _ = col
                if col_name == name:
                    return True

        return False

    def _get_partition_values(self, col_name, hive_table):
        """ Return a list of partition values for a specific column
        """
        ret = []

        if not self._is_partition_column(col_name, hive_table):
            raise HiveTableStatsException("Column: %s is not a partition column in table: %s" % \
                (hive_table.db_table, col_name))

        for partition_spec in hive_table.table_partitions(as_spec=True):
            # partition_spec: [('offload_bucket_id', 0), ('goe_part_m_time_id', '2012-09')]
            for part in partition_spec:
                name, value = part
                if col_name == name:
                    ret.append(value)

        return ret

    def _project_stats_from_samples(self, sample_tab_stats, sample_col_stats, as_dict,
                                    partitioned_table, total_partitions, scanned_partitions, num_bytes_fudge=1):
        """ Project table statistics by analyzing partition statistics

            sample_tab_stats = [{'num_rows': , 'num_bytes': , 'avg_row_len':  '}, ]
            sample_col_stats = [{'col_name': , 'ndv': , 'num_nulls': , 'avg_col_len': , 'low_val': , 'high_val': 'max_col_len': }, ]

        """
        def categorize_by_cardinality(sample_tab_stats, sample_col_stats):
            """ Categorize columns by cardinality

                Return: True if column is 'LOW CARDINALITY', False otherwise
            """
            low_cardinality = {}

            for tab_s, col_s in zip(sample_tab_stats, sample_col_stats):
                for col in col_s:
                    col_name = col
                    is_low_cardinality = True if col_s[col_name]['ndv'] and \
                        col_s[col_name]['ndv'] < tab_s['num_rows'] * LOW_CARDINALITY_THRESHOLD else False
                    logger.debug("%s: is_low_cardinality: %s %s < %d * %.2f%%" % \
                        (col, is_low_cardinality, col_s[col_name]['ndv'], tab_s['num_rows'], \
                         round(LOW_CARDINALITY_THRESHOLD*100., 2)))
                    if col_name not in low_cardinality:
                        low_cardinality[col_name] = []
                    low_cardinality[col_name].append(is_low_cardinality)

            for col in low_cardinality:
                # Column is 'low cardinality' if >50% of partitions is low cardinality
                no_low_cardinality = sum(1 for _ in low_cardinality[col] if _)
                low_cardinality[col] = True if no_low_cardinality > len(low_cardinality[col]) * 0.5 else False
                logger.debug("Column: %s is %s cardinality" % (col, "LOW" if low_cardinality[col] else "HIGH"))

            return low_cardinality


        # _project_stats_from_samples() begins here
        tab_stats = {}
        col_stats = defaultdict(dict)

        # Estimate table stats
        tab_stats['num_rows'] = \
            int(round(sum(_['num_rows'] for _ in sample_tab_stats) * 1. / scanned_partitions * total_partitions))
        tab_stats['num_bytes'] = num_bytes_fudge * \
            int(round(sum(_['num_bytes'] for _ in sample_tab_stats) * 1. / scanned_partitions * total_partitions))
        tab_stats['avg_row_len'] = \
            int(round(sum(_['avg_row_len'] for _ in sample_tab_stats) * 1. / len(sample_tab_stats)))

        # Categorize columns into high/low cardinality
        low_cardinality = categorize_by_cardinality(sample_tab_stats, sample_col_stats)

        # Estimate column stats (chosing [0] as an example as all 'samples' should have the same 'schema')
        col_names = list(sample_col_stats[0].keys())
        for col in col_names:
            if self._is_partition_column(col, partitioned_table):
                partition_values = self._get_partition_values(col, partitioned_table)
                max_partition_values = max(partition_values)
                col_stats[col]['low_val'] = min(partition_values)
                col_stats[col]['high_val'] = max_partition_values
                if col == 'offload_bucket_id':
                    col_stats[col]['ndv'] = (max_partition_values + 1) if max_partition_values else max_partition_values
                    col_stats[col]['max_col_len'] = 2
                else:
                    col_stats[col]['ndv'] = total_partitions
                    # Other places in this class assume length 2 for offload_bucket_id so assuming same below
                    len_fn = lambda x: len(x) if isinstance(x, str) else 2
                    col_stats[col]['max_col_len'] = max(list(map(len_fn, partition_values)))
            elif low_cardinality[col]:
                col_stats[col]['ndv'] = int(round(sum(_[col]['ndv'] for _ in sample_col_stats) * 1. / len(sample_col_stats)))
                col_stats[col]['low_val'] = min(_[col]['low_val'] for _ in sample_col_stats)
                col_stats[col]['high_val'] = max(_[col]['high_val'] for _ in sample_col_stats)
                col_stats[col]['max_col_len'] = max(_[col]['max_col_len'] for _ in sample_col_stats)
            else:
                # "NULL cardinality" (because of unimplemented ndv() in Hive is considered HIGH cardinality)
                if any(_[col]['ndv'] is None for _ in sample_col_stats):
                    col_stats[col]['ndv'] = None
                else:
                    col_stats[col]['ndv'] = \
                        int(round(sum(_[col]['ndv'] for _ in sample_col_stats) * 1. / scanned_partitions * total_partitions))
                # No simple way to reason about low/high values for high cardinality columns
                col_stats[col]['low_val'] = None
                col_stats[col]['high_val'] = None
                col_stats[col]['max_col_len'] = max(_[col]['max_col_len'] for _ in sample_col_stats)

            # low/high values are passed to OFFLOAD package as strings
            col_stats[col]['low_val'] = None if col_stats[col]['low_val'] is None else str(col_stats[col]['low_val'])
            col_stats[col]['high_val'] = None if col_stats[col]['high_val'] is None else str(col_stats[col]['high_val'])

            # These stats should be the same between high/low cardinality
            col_stats[col]['num_nulls'] = \
                int(round(sum(_[col]['num_nulls'] for _ in sample_col_stats) * 1. / scanned_partitions * total_partitions))
            col_stats[col]['avg_col_len'] = \
                round(sum(_[col]['avg_col_len'] for _ in sample_col_stats) * 1. / len(sample_col_stats), 2)

        return tab_stats, col_stats

    def _get_view_sample_where_clause(self, percent):
        """ Analyze dependend objects and construct 'partition where clause'
            for 'partition-wise' stats sampling, based on randomly selected list of partitions

            (for the time being, only limited to 1 'dependent' partitioned table)

            Return: 'where clause', partitioned_table, total # of partitions, # of sampled partitions
        """
        where_clause, partitioned_table, total_partitions, partitions_to_sample = None, None, None, None

        dependent_objects = self._table.dependent_objects()
        if not dependent_objects:
            logger.warn("Unable to find dependent objects for view: %s" % self.db_table)
            return None, None

        for dep_o in dependent_objects:
            db_name, table_name, alias = dep_o
            db_table = "%s.%s" % (db_name, table_name)
            hive_table = self._hive_table(db_table)

            # Is 'db_table' partitioned ? (self._choose_partitions_to_sample() will return [] if it's not)
            sample_partitions = [_ for _ in self._choose_partitions_to_sample(percent, hive_table)]
            if sample_partitions:
                logger.info("Identified dependent partitioned table: %s" % db_table)
                where_clause = " OR ".join(["(%s)" % hive_table._make_partition_where(_, alias) for _ in sample_partitions])
                partitioned_table = hive_table
                total_partitions = len(hive_table.table_partitions())
                logger.info("Total number of partitions for: %s is: %d" % (db_table, total_partitions))
                partitions_to_sample = len(sample_partitions)
                logger.info("Partitions to sample for: %s is: %d" % (db_table, partitions_to_sample))

                # Exit on the 1st partitioned table (current restriction)
                break

        if not where_clause:
            logger.warn("It seems that none of the dependent objects for: %s are partitioned" % self.db_table)

        return where_clause, partitioned_table, total_partitions, partitions_to_sample

    def _get_temp_view_ddl(self, temp_where_clause):
        """ Construct DDL for a temporary 'partition-wise' view for stats collection

            Returns view name, ddl
        """
        temp_view_name = "%s%s" % (TEMP_VIEW_PREFIX, self._table.table_name)

        original_view_ddl = self._table.table_ddl()
        options = {
            'name': temp_view_name,
            'where': temp_where_clause
        }
        temp_view_ddl = self._transform.transform_view(original_view_ddl, options)

        logger.debug("Temp 'stats collection' view\nName: %s\nDDL: %s" % (temp_view_name, temp_view_ddl))
        return temp_view_name, temp_view_ddl

    def _create_temp_view(self, temp_db_view, temp_view_ddl):
        """ Create temporary 'partition-wise' view for statistics collection
        """
        logger.info("Creating temp 'stats collection' view: %s" % temp_db_view)

        logger.info("Temporary Stats view SQL:\n%s" % temp_view_ddl)
        self.hive.execute(temp_view_ddl)


    def _drop_temp_view(self, temp_db_view):
        """ Drop temporary 'partition-wise' view for statistics collection
        """
        if not temp_db_view:
            logger.debug("'temp_view' was (likely) not created. Nothing to drop")
            return

        logger.info("Dropping temp 'stats collection' view: %s" % temp_db_view)

        sql = "DROP VIEW IF EXISTS %s" % temp_db_view
        self.hive.execute(sql)

    def _nvl_table_stats(self, table_stats, as_dict):
        """ Return 'sensible empty' table stats if table_stats is empty """
        if table_stats:
            return table_stats
        else:
            logger.debug("Replacing table_stats with EMPTY stats")
            if as_dict:
                return {'num_rows': -1, 'num_bytes': 0, 'avg_row_len': 0}
            else:
                return (-1, 0, 0)

    def _nvl_column_stats(self, col_stats, as_dict):
        """ Return 'sensible empty' column stats if col_stats is empty """
        if col_stats:
            return col_stats
        else:
            logger.debug("Replacing col_stats with EMPTY stats")
            if as_dict:
                return {}
            else:
                return tuple()

    def _compare_stats(self, tab_base, col_base, tab_sample, col_sample):
        """ Compare 2 sets of (column/table) statistics

            and return the 'difference': tab_diff, col_diff
            as {'key': {'base': ..., 'sample': ..., 'diff': ...} dictionaries
        """
        tab_diff, col_diff = defaultdict(dict), defaultdict(dict)

        # Table stats
        for stat in tab_base:
            tab_diff[stat]['base'] = tab_base[stat]
            tab_diff[stat]['sample'] = tab_sample[stat]
            tab_diff[stat]['diff'] = tab_sample[stat] - tab_base[stat]
            if 0 != int(tab_base[stat]):
                tab_diff[stat]['pct'] = tab_diff[stat]['diff'] * 100. / tab_base[stat]
            else:
                tab_diff[stat]['pct'] = 10000

        # Column stats
        for col in col_base:
            for stat in col_base[col]:
                if col not in col_diff:
                    col_diff[col] = defaultdict(dict)
                col_diff[col][stat] = {'base': col_base[col][stat]}
                col_diff[col][stat]['sample'] = col_sample[col][stat]
                if isinstance(col_base[col][stat], (int, float)):
                    col_diff[col][stat]['diff'] = col_sample[col][stat] - col_base[col][stat]
                    if 0 != int(col_base[col][stat]):
                        col_diff[col][stat]['pct'] = round(col_diff[col][stat]['diff'] * 100. / col_base[col][stat], 2)
                    else:
                        col_diff[col][stat]['pct'] = 10000
                else:
                    col_diff[col][stat]['diff'] = None

        return tab_diff, col_diff

    def _report_stats(self, tab_comp, col_comp):
        """ Print out sample/scan comparison
        """
        def f_round(val, n=2):
            if is_number(val):
                return str(round(float(val), n))
            else:
                return val

        def format_diff(diff):
            ret = ""

            if not diff['diff']:
                pass
            elif abs(diff['pct']) <= 10:
                ret = "%-12d\t(%s%%)" % (diff['diff'], colored(f_round(diff['pct']), 'green'))
            elif abs(diff['pct']) <= 50:
                ret = "%-12d\t(%s%%)" % (diff['diff'], colored(f_round(diff['pct']), 'yellow'))
            elif 10000 == diff['pct']:
                ret = "%-12d\t(%s%%)" % (diff['diff'], colored(f_round(diff['pct']), 'red', attrs=['reverse', 'blink']))
            else:
                ret = "%-12d\t(%s%%)" % (diff['diff'], colored(f_round(diff['pct']), 'red'))

            if ret:
                ret = "Diff: " + ret
            return ret

        cprint("\nTABLE statistics", 'blue', attrs=['bold'])

        for stat in tab_comp:
            print("\t%-30sScan: %-10sSample: %-10s%-20s" % \
                (stat, f_round(tab_comp[stat]['base']), f_round(tab_comp[stat]['sample']), format_diff(tab_comp[stat])))

        cprint("\nCOLUMN statistics", 'blue', attrs=['bold'])
        for col in col_comp:
            print("\n%s" % col.upper())
            for stat in col_comp[col]:
                print("\t%-30sScan: %-10sSample: %-10s%-20s" % \
                    (stat, f_round(col_comp[col][stat]['base']), f_round(col_comp[col][stat]['sample']), \
                     format_diff(col_comp[col][stat])))

    def _parse_impala_stats_header(self, header):
        cols = {}
        for i in range(len(header)):
            cols[header[i][0]] = i
        return cols

    def _get_impala_table_stats(self, as_dict=False, messages=None, partstats=False):
        """ Parses SHOW <TABLE|COLUMN> STATS from Impala """

        def parse_impala_size_expr(size):
            m = re.match('([\\d\\.]+)([BKMGTP])', str(size))
            multi = {'B': 1, 'K': 1024, 'M': 1024**2, 'G': 1024**3, 'T': 1024**4, 'P': 1024**5}[m.group(2)]
            return int(float(m.group(1)) * multi)

        owner_table = "`%s`.`%s`" % (self._table.db_name, self._table.table_name)
        logger.info("Fetching Impala table/column stats on %s" % owner_table)

        tab_stats = [-1, 0, 0] # num_rows, num_bytes, avg_row_len
        col_stats = []         # col_name, ndv, num_nulls, avg_col_len, low_value, high_value, max_col_len

        sqls = ["SHOW %s STATS `%s`.`%s`" % (s, self._table.db_name, self._table.table_name) for s in ['TABLE','COLUMN']]

        try:
            logger.debug("Fetching table stats: %s" % sqls[0])
            c = self.hive.execute(sqls[0], lambda c: c, as_dict=False)
            colpos = self._parse_impala_stats_header(c.description)
            stats = c.fetchall()
            for r in stats:
                if len(stats) == 1 or r[0] == 'Total':
                    rows = r[colpos['#Rows']]
                    size = parse_impala_size_expr(r[colpos['Size']])
                    tab_stats = [rows, size, 0]

                if tab_stats[0] > -1:
                    # Fetch Impala column stats, clean them up and derive remaining table stats...
                    logger.debug("Fetching column stats: %s" % sqls[0])
                    c = self.hive.execute(sqls[1], lambda c: c, as_dict=False)
                    colpos = self._parse_impala_stats_header(c.description)
                    logger.debug("Column headers: %s" % colpos)
                    stats = c.fetchall()
                    for r in stats:
                        name = r[colpos['Column']]
                        avg = max(r[colpos['Avg Size']], 0)
                        tab_stats[2] += avg
                        ndv = max(r[colpos['#Distinct Values']], 0)
                        nulls = tab_stats[0] if ndv == 0 else max(r[colpos['#Nulls']], 0)
                        max_col_len = max(r[colpos['Max Size']], 0)
                        col_stats += [(name, ndv, nulls, avg, '', '', max_col_len)]
        except Exception as e:
            if 'SHOW TABLE STATS not applicable to a view' not in str(e):
                raise

        part_stats = []
        if partstats and len(self._table.table_partitions()) > 0:
            for k, v in self._table.table_partitions().items():
                rows = v['#Rows']
                size = parse_impala_size_expr(v['Size'])
                part_stats += [(k, rows, size, 0)]
            if as_dict:
                new_part_stats = {}
                for part in part_stats:
                    new_part_stats[part[0]] = {'num_rows': part[1], 'num_bytes': part[2], 'avg_row_len': part[3]}
                part_stats = new_part_stats

        if as_dict:
            tab_stats = {'num_rows': tab_stats[0], 'num_bytes': tab_stats[1], 'avg_row_len': tab_stats[2]}
            new_col_stats = {}
            for col in col_stats:
                col_name, single_col_stats = col[0], col[1:]
                col_stat_dict = dict(list(zip(COL_STATS, single_col_stats)))
                new_col_stats[col_name] = col_stat_dict
            col_stats = new_col_stats

        if partstats:
            return tab_stats, col_stats, part_stats
        else:
            return tab_stats, col_stats

    def _get_tbl_props_str(self, prop_val_tuples):
        assert prop_val_tuples and type(prop_val_tuples) is list and type(prop_val_tuples[0]) is tuple
        prop_strings = ["'%s'='%s'" % (prop, val) for prop, val in prop_val_tuples if val is not None]
        return ', '.join(prop_strings)

    def _set_impala_table_stats(self, tab_stats, additive=False, dry_run=False, messages=None):
        """ Manually set stats on an Impala table
            tab_stats = {num_rows, num_bytes, avg_row_len}
            tab_stats['avg_row_len'] not valid for Impala
            additive: used to add incoming num_rows to existing values
        """
        owner_table = "`%s`.`%s`" % (self._table.db_name, self._table.table_name)
        logger.info("Manually setting stats on %s" % owner_table)
        assert type(tab_stats) is dict

        if not tab_stats:
            logger.debug("Blank stats - NOOP")
            return

        if additive:
            new_num_rows = (self._table.num_rows() or 0) + (tab_stats['num_rows'] or 0)
        else:
            new_num_rows = tab_stats['num_rows']

        prop_str = self._get_tbl_props_str([("numRows", new_num_rows)])
        if not prop_str:
            logger.debug("Blank tblproperties - NOOP")
            return

        sql = "ALTER TABLE %(owner_table)s SET TBLPROPERTIES(%(props)s, 'STATS_GENERATED_VIA_STATS_TASK'='true')"\
              % {'owner_table': owner_table, 'props': prop_str}
        messages.log("Hadoop sql: %s" % sql, VERBOSE) if messages else None
        if not dry_run:
            self.hive.execute(sql)

    def _set_impala_partition_stats(self, part_stat_list, additive=False, dry_run=False, messages=None):
        """ Manually set partition stats on an Impala table
            part_stat_list = [{partition_spec, num_rows, num_bytes, avg_row_len}, ...]
                partition_spec above is defined in better_impyla
                avg_row_len not valid for Impala
            additive: used to add incoming num_rows to existing values for all affected partitions
        """
        assert not part_stat_list or type(part_stat_list) in (list, tuple)

        owner_table = "`%s`.`%s`" % (self._table.db_name, self._table.table_name)
        logger.info("Manually setting partition stats on %s (additive=%s)" % (owner_table, additive))

        if not part_stat_list:
            logger.debug("Blank partition stats - NOOP")
            return

        existing_partitions = self._table.table_partitions()

        for part_stats in part_stat_list:
            if additive:
                current_num_rows = existing_partitions[part_stats['partition_spec']]['#Rows']
                new_num_rows = max(current_num_rows, 0) + max(part_stats['num_rows'], 0)
            else:
                new_num_rows = part_stats['num_rows']

            formal_part_spec = self._table.make_formal_partition_spec(self._table.partition_str_to_spec(part_stats['partition_spec']))

            prop_str = self._get_tbl_props_str([("numRows", new_num_rows)])
            sql = "ALTER TABLE %(owner_table)s PARTITION %(part_spec)s SET TBLPROPERTIES(%(props)s, 'STATS_GENERATED_VIA_STATS_TASK'='true')" \
                % {'owner_table': owner_table, 'part_spec': formal_part_spec, 'props': prop_str}
            messages.log("Hadoop sql: %s" % sql, VERBOSE) if messages else None
            if not dry_run:
                self.hive.execute(sql)

    def _set_impala_column_stats(self, col_stat_dict, ndv_cap=None, num_null_factor=None, dry_run=False, messages=None):
        """ Manually set column stats on an Impala table
            col_stats = {name: {ndv, num_nulls, avg_col_len, low_value, high_value}, ...}
            Manually setting columns stats is valid from CDH5.8 onwards
        """

        def is_variable_size_data_type(data_type):
            if data_type and data_type.lower() == 'string' or 'char' in data_type.lower():
                return True
            return False

        assert not col_stat_dict or type(col_stat_dict) is dict

        owner_table = "`%s`.`%s`" % (self._table.db_name, self._table.table_name)
        logger.info("Manually setting column stats on %s" % owner_table)

        if not col_stat_dict:
            logger.debug("Blank column stats - NOOP")
            return

        # we don't cater for maxSize as RDBMS does not store that in stats
        table_columns = self._table.table_columns(as_dict=True)
        for col_name in col_stat_dict:
            col_stats = col_stat_dict[col_name]
            data_type = [col['data_type'] for col in table_columns if col['col_name'] == col_name.lower()]
            if not data_type:
                messages.log("Column \"%s\" not found in target when copying stats" % col_name, VVERBOSE) if messages else None
                continue
            data_type = data_type[0]
            if not is_variable_size_data_type(data_type):
                col_stats['avg_col_len'] = None
            if ndv_cap:
                col_stats['ndv'] = min(ndv_cap, col_stats['ndv'])
            if num_null_factor and col_stats['num_nulls'] > 0:
                col_stats['num_nulls'] = int(col_stats['num_nulls'] * num_null_factor)

            prop_str = self._get_tbl_props_str([("numDVs", col_stats['ndv']),
                                                ("numNulls", col_stats['num_nulls']),
                                                ("avgSize", col_stats['avg_col_len'])])

            sql = "ALTER TABLE %(owner_table)s SET COLUMN STATS `%(col)s` (%(props)s)" \
                % {'owner_table': owner_table, 'col': col_name.lower(), 'props': prop_str}
            messages.log("Hadoop sql: %s" % sql, VERBOSE) if messages else None
            if not dry_run:
                self.hive.execute(sql)

    def _get_hive_table_stats(self, as_dict=False, messages=None, missing=False, colstats=False):
        """
        Parses the following from Hive:

            partitions: DESCRIBE EXTENDED <db_name>.<table_name> PARTITION (<partition>)
               columns: DESCRIBE FORMATTED <db_name>.<table_name> PARTITION (<partition>) <column_name>

        Note: Hive does not aggregate partition level (including column) stats into global stats. This means there
              is no single command to get total table rows or column stats. These must be derived from
              partition level stats. We rollup the partition level stats to get table stats in our code.

              For column level stats we don't perform any rollup. We only (for now) need to determine if the columns have stats.
              To prevent having to do <num cols> * <num partitions> calls to Hive to get all of them, we only check for the
              presence of stats on the first column in the table in each partition.
        """

        owner_table = "`%s`.`%s`" % (self._table.db_name, self._table.table_name)
        logger.info("Fetching Hive table/column stats on %s" % owner_table)

        part_stats = []             # part_name, num_rows, num_bytes, avg_row_len
        tab_stats = [-1, 0, None]   # num_rows, num_bytes, avg_row_len
        col_stats = []              # col_name, ndv, num_nulls, avg_col_len, low_value, high_value, max_col_len

        object_type = 'VIEW' if self._table.is_view() else 'TABLE'
        logger.info("Determined object: %s of type: %s" % (self.db_table, object_type))
        num_partitions = len(self._table.table_partitions())

        if 'TABLE' == object_type and num_partitions > 0:
            # Partitioned table
            for pnum, partition in enumerate(self._table.table_partitions()):
                part_keys = partition.split("/")
                part_strings = []
                for part_key in part_keys:
                    # double quote the partition value otherwise Hive throws an error
                    part_strings.append(re.sub(r'(?<=\=)(.*)', r'"\1"', part_key))
                part_string = ','.join(part_strings)
                # Table/Partition Stats
                sql = "DESCRIBE EXTENDED %s.%s PARTITION (%s)" % (self._table.db_name, self._table.table_name, part_string)
                logger.debug("Fetching table/partition stats: %s" % sql)
                if messages and pnum in (0, num_partitions-1):
                    # there could be millions of partitions so let's not log them all
                    messages.log("Hadoop sql: %s" % sql, VERBOSE)
                    if num_partitions > 2 and pnum == 0:
                        messages.log("Hadoop sql: DESCRIBE EXTENDED %s.%s PARTITION (<%s more partitions>)" \
                            % (self._table.db_name, self._table.table_name, num_partitions-2), VERBOSE)
                c = self.hive.execute(sql, lambda c: c, as_dict=False)
                stats = c.fetchall()
                s = stats[-1]
                m = re.match( r'.*parameters:{(.*)(?=,\sCOLUMN_STATS_ACCURATE)', s[1])
                if m:
                    if tab_stats[0] == -1 : tab_stats[0] = 0
                    pstats = dict([d.split('=') for d in m.group(1).split(', ')])
                    num_rows = pstats['numRows'] if 'numRows' in pstats else None
                    num_bytes = pstats['totalSize'] if 'totalSize' in pstats else None
                    part_stats += [(part_string, num_rows, num_bytes, 0)]
                    if num_rows is not None: tab_stats[0] += max(int(num_rows), 0)
                    if num_bytes is not None: tab_stats[1] += max(int(num_bytes), 0)
                else:
                    part_stats += [(part_string, None, None, 0)]

                # Column Stats
                if colstats:
                    first_column = self._table.table_columns(as_dict=True)[0]['col_name']
                    sql_engine_version = self._table.connection.sql_engine_version()
                    if self._table.db_type == DBTYPE_HIVE and \
                        (sql_engine_version is None or GOEVersion(sql_engine_version) < GOEVersion('2.0.0')):
                        # old HiveQL format
                        sql = "DESCRIBE FORMATTED %s.%s %s PARTITION (%s)" \
                            % (self._table.db_name, self._table.table_name, first_column, part_string)
                    else:
                        sql = "DESCRIBE FORMATTED %s.%s PARTITION (%s) %s" \
                            % (self._table.db_name, self._table.table_name, part_string, first_column)

                    logger.debug("Fetching column stats: %s" % sql)
                    c = self.hive.execute(sql, lambda c: c, as_dict=False)
                    stats = c.fetchall()
                    cs = [stat for stat in stats if first_column in stat[0]][0]
                    name = cs[0] if cs[0] and 'from deserializer' not in cs[0] else None
                    minv = cs[2] if cs[2] and 'from deserializer' not in cs[2] else None
                    maxv = cs[3] if cs[3] and 'from deserializer' not in cs[3] else None
                    avg = cs[6] if cs[6] and 'from deserializer' not in cs[6] else None
                    ndv = cs[5] if cs[5] and 'from deserializer' not in cs[5] else None
                    nulls = cs[4] if cs[4] and 'from deserializer' not in cs[4] else None
                    max_col_len = cs[7] if cs[7] and 'from deserializer' not in cs[7] else None
                    col_stats += [(part_string, name, ndv, nulls, avg, minv, maxv, max_col_len)]
        elif 'TABLE' == object_type and num_partitions == 0:
            # Non-Partitioned table
            sql = "DESCRIBE EXTENDED %s.%s" % (self._table.db_name, self._table.table_name)
            logger.debug("Fetching table stats: %s" % sql)
            messages.log("Hadoop sql: %s" % sql, VERBOSE) if messages else None
            c = self.hive.execute(sql, lambda c: c, as_dict=False)
            stats = c.fetchall()
            s = stats[-1]
            m = re.match( r'.*parameters:{(.*)(?=,\sCOLUMN_STATS_ACCURATE)', s[1])
            if m:
                if tab_stats[0] == -1 : tab_stats[0] = 0
                f=[d.split('=')[1] for d in m.group(1).split(', ')[:-1]]
                tab_stats[0] += max(int(f[1]), 0)
                tab_stats[1] += max(int(f[0]), 0)

            # Column Stats
            if colstats:
                first_column = self._table.table_columns(as_dict=True)[0]['col_name']
                sql = "DESCRIBE FORMATTED `%s`.`%s` `%s`" % (self._table.db_name, self._table.table_name, first_column)
                logger.debug("Fetching column stats: %s" % sql)
                c = self.hive.execute(sql, lambda c: c, as_dict=False)
                stats = c.fetchall()
                cs = [stat for stat in stats if first_column in stat[0]][0]
                name = cs[0] if cs[0] and 'from deserializer' not in cs[0] else None
                minv = cs[2] if cs[2] and 'from deserializer' not in cs[2] else None
                maxv = cs[3] if cs[3] and 'from deserializer' not in cs[3] else None
                avg = cs[6] if cs[6] and 'from deserializer' not in cs[6] else None
                ndv = cs[5] if cs[5] and 'from deserializer' not in cs[5] else None
                nulls = cs[4] if cs[4] and 'from deserializer' not in cs[4] else None
                max_col_len = cs[7] if cs[7] and 'from deserializer' not in cs[7] else None
                col_stats += [('global', name, ndv, nulls, avg, minv, maxv, max_col_len)]

        if missing:
            # only return partitions with None entries for num_rows and columns with None entries for ndv
            part_stats = [part for part in part_stats if part[1] is None]
            col_stats = [col for col in col_stats if col[2] is None]

        if as_dict:
            tab_stats = {'num_rows': tab_stats[0], 'num_bytes': tab_stats[1], 'avg_row_len': tab_stats[2]}
            new_part_stats = {}
            for part in part_stats:
                new_part_stats[part[0]] = {'num_rows': part[1], 'num_bytes': part[2], 'avg_row_len': part[3]}
            part_stats = new_part_stats
            new_col_stats = {}
            for col in col_stats:
                new_col_stats[col[0]] = {'col_name': col[1], 'ndv': col[2], 'num_nulls': col[3], 'avg_col_len': col[4], 'low_val': col[5], 'high_val': col[6], 'max_col_len': col[7]}
            col_stats = new_col_stats

        return tab_stats, part_stats, col_stats

    ###########################################################################
    # PROPERTIES
    ###########################################################################

    @property
    def db_table(self):
        return "%s.%s" % (self._table.db_name, self._table.table_name)

    @property
    def hive(self):
        return self._table.connection

    ###########################################################################
    # PUBLIC ROUTINES
    ###########################################################################

    def sample_partitions(self, percent=0.1, as_dict=False, num_bytes_fudge=FUDGE_NUM_BYTES, scan_if_sample_fails=False):
        """ Detect object type (table or view) and call appropriate partition sampling routine

            scan_if_sample_fails: Switch to full scan if sample fails for any reason
        """
        percent = float(percent)
        object_type = 'VIEW' if self._table.is_view() else 'TABLE'
        logger.info("Determined object: %s for be a: %s" % (self.db_table, object_type))
        tab_final, col_final = None, None

        if 'VIEW' == object_type:
            tab_final, col_final = self.sample_partitions_view(percent, as_dict, num_bytes_fudge)
        elif len(self._table.table_partitions()) > 0:
            # Partitioned table
            tab_final, col_final = self.sample_partitions_table(percent, as_dict, num_bytes_fudge)
        else:
            # Non-Partitioned table
            logger.warn("Object: %s is NOT partitioned. Can't partition-sample" % self.db_table)

        if not tab_final and scan_if_sample_fails:
            logger.warn("Switching to full scan for 'stats' as sampling failed")
            tab_final, col_final = self.scan(as_dict)

        return tab_final, col_final

    def sample_partitions_table(self, percent=0.1, as_dict=False, num_bytes_fudge=FUDGE_NUM_BYTES):
        """ Scan specific percentage of 'partitions' in a table and 'project' statistics from them
        """
        percent = float(percent)
        logger.info("Sampling statistics for %.2f%% of partitions for table: %s with: %.2f num_stats fudge factor" % \
            (percent, self.db_table, num_bytes_fudge))
        tab_final, col_final = None, None

        if self._table.is_view():
            raise HiveTableStatsException("Object: %s is NOT a table" % self.db_table)

        try:
            tab_results, col_results = [], []
            for partition_spec in self._choose_partitions_to_sample(percent, self._table):
                tab_stats, col_stats = self._collect_partition_stats(partition_spec, self._table)

                tab_results.append(tab_stats)
                col_results.append(col_stats)

            total_partitions = len(self._table.table_partitions())
            tab_final, col_final = self._project_stats_from_samples(tab_results, col_results, as_dict, \
                self._table, total_partitions, len(tab_stats), num_bytes_fudge)
            if not as_dict:
                tab_final, col_final = self._transform_stats_as_tuples(tab_final, col_final, self._table)
        except Exception as e:
            logger.warn("Exception: %s detected while sampling stats on a partitioned table: %s" % \
                (e, self.db_table), exc_info=True)
            raise HiveTableStatsException(e)
        finally:
            # Replace stats with sensible structures if they are empty
            tab_final = self._nvl_table_stats(tab_final, as_dict)
            col_final = self._nvl_column_stats(col_final, as_dict)

        return tab_final, col_final

    def sample_partitions_view(self, percent=0.1, as_dict=False, num_bytes_fudge=FUDGE_NUM_BYTES):
        """ If the view is based on partitioned tables:

               1. Randomly select 'percent' of partitions to sample
               2. Create temporary view by injecting 'partition sample' where clause
               3. Collect statistics on a temp view and 'project' overall statistics from the numbers
               4. Drop temp view
        """
        percent = float(percent)
        logger.info("Sampling statistics for %.2f%% of partitions for view: %s with: %.2f num_stats fudge factor" % \
            (percent, self.db_table, num_bytes_fudge))
        tab_final, col_final = None, None

        if not self._table.is_view():
            raise HiveTableStatsException("Object: %s is NOT a view" % self.db_table)

        temp_db_view = None
        try:
            temp_where_clause, partitioned_table, total_partitions, partitions_to_scan = \
                self._get_view_sample_where_clause(percent)
            if not temp_where_clause:
                logger.warn("Unable to construct partition-wise WHERE clause injection for view: %s" % self.db_table)
            else:
                temp_view, temp_view_ddl = self._get_temp_view_ddl(temp_where_clause)
                temp_db_view = "%s.%s" % (self._table.db_name, temp_view)
                self._create_temp_view(temp_db_view, temp_view_ddl)

                # HiveTable() object for a temporary stats view
                temp_view_obj = HiveTable(self._table.db_name, temp_view, self.hive)
                tab_stats, col_stats = self._scan_object_stats(temp_view_obj)
                tab_final, col_final = self._project_stats_from_samples([tab_stats], [col_stats], as_dict, \
                    partitioned_table, total_partitions, partitions_to_scan, num_bytes_fudge)
                if not as_dict:
                    tab_final, col_final = self._transform_stats_as_tuples(tab_final, col_final, temp_view_obj)
        except Exception as e:
            logger.warn("Exception: %s detected while sampling stats on a temporary view: %s" % \
                (e, temp_db_view), exc_info=True)
            raise HiveTableStatsException(e)
        finally:
            # Drop temporary view whether stat collection was successful or not
            self._drop_temp_view(temp_db_view)
            # Replace stats with sensible structures if they are empty
            tab_final = self._nvl_table_stats(tab_final, as_dict)
            col_final = self._nvl_column_stats(col_final, as_dict)

        return tab_final, col_final

    def scan(self, as_dict=False):
        """ (full) Scan table/view and calculate statistics
        """
        logger.info("Calculating (exact) statistics for table: %s" % self.db_table)
        tab_final, col_final = None, None

        try:
            tab_final, col_final = self._scan_object_stats(self._table)

            if not as_dict:
                tab_final, col_final = self._transform_stats_as_tuples(tab_final, col_final, self._table)
        except Exception as e:
            logger.warn("Exception: %s detected while full scanning object: %s" % (e, self._table.db_name), exc_info=True)
            raise HiveTableStatsException(e)
        finally:
            # Replace stats with sensible structures if they are empty
            tab_final = self._nvl_table_stats(tab_final, as_dict)
            col_final = self._nvl_column_stats(col_final, as_dict)

        return tab_final, col_final

    def compare(self, percent=0.1, num_bytes_fudge=FUDGE_NUM_BYTES):
        """ Partition sample AND full scan for statistics

            and print comparison results
        """
        logger.info("Comparing scan vs sample statistics collection for table: %s" % self.db_table)

        tab_sample, col_sample = self.sample_partitions(percent, as_dict=True, num_bytes_fudge=num_bytes_fudge)
        tab_scan, col_scan = self.scan(as_dict=True)

        tab_comp, col_comp = self._compare_stats(tab_scan, col_scan, tab_sample, col_sample)
        self._report_stats(tab_comp, col_comp)

    def get_table_stats(self, db_type, as_dict=False, messages=None, missing=False, colstats=False, partstats=False):
        if DBTYPE_IMPALA == db_type:
            return self._get_impala_table_stats(as_dict=as_dict, messages=messages, partstats=partstats)
        elif DBTYPE_HIVE == db_type:
            return self._get_hive_table_stats(as_dict=as_dict, messages=messages, missing=missing, colstats=colstats)
        else:
            raise NotImplementedError("Fetch of table/column stats not implemented for %s" % db_type)

    def set_table_stats(self, tab_stats, db_type, additive=False, dry_run=False, messages=None):
        if DBTYPE_IMPALA == db_type:
            self._set_impala_table_stats(tab_stats, additive=additive, dry_run=dry_run, messages=messages)
        else:
            raise NotImplementedError("Manual setting table column stats not valid for %s" % db_type)

    def set_column_stats(self, col_stats, db_type, ndv_cap=None, num_null_factor=None, dry_run=False, messages=None):
        if DBTYPE_IMPALA == db_type:
            self._set_impala_column_stats(col_stats, ndv_cap=ndv_cap, num_null_factor=num_null_factor, dry_run=dry_run, messages=messages)
        else:
            raise NotImplementedError("Manual setting of column stats not valid for %s" % db_type)

    def set_partition_stats(self, part_stats, db_type, additive=False, dry_run=False, messages=None):
        if DBTYPE_IMPALA == db_type:
            self._set_impala_partition_stats(part_stats, additive=additive, dry_run=dry_run, messages=messages)
        else:
            raise NotImplementedError("Manual setting of partition stats not valid for %s" % db_type)

    def table_partitions(self):
        partitions = self._table.table_partitions()
        return {part_str: {'partition_spec': self._table.partition_str_to_spec(part_str),
                           'formal_part_spec': self._table.make_formal_partition_spec(self._table.partition_str_to_spec(part_str)),
                           'num_rows': partitions[part_str].get('#Rows', -1)}
                for part_str in partitions}


if __name__ == "__main__":
    import os
    import sys

<<<<<<< HEAD
    from goe.util.misc_functions import set_gluentlib_logging
=======
    from goe.util.misc_functions import set_goelib_logging
>>>>>>> a488784b


    def usage(prog_name):
        print("%s: db.table operation [options] [debug level]" % prog_name)
        sys.exit(1)


    def main():
        if len(sys.argv) < 3:
            usage(sys.argv[0])

        db_table, operation = sys.argv[1:3]
        db_name, table_name = db_table.split('.')

        parameters = sys.argv[3:]
        log_level = sys.argv[-1:][0].upper()
        if log_level not in ('DEBUG', 'INFO', 'WARNING', 'CRITICAL', 'ERROR'):
            log_level='CRITICAL'

        set_goelib_logging(log_level)

        hive_stats = HiveTableStats.construct(db_name, table_name)

        args = [float(_) if is_number(_) else _ for _ in parameters if _.upper() != log_level]
        obj = getattr(hive_stats, operation)(*args)
        print()
        if isinstance(obj, dict):
            for k, v in list(obj.items()):
                print("%s: %s" % (k, v))
        elif isinstance(obj, list):
            for _ in obj:
                print(_)
        else:
            print(str(obj))

    main()<|MERGE_RESOLUTION|>--- conflicted
+++ resolved
@@ -1125,11 +1125,7 @@
     import os
     import sys
 
-<<<<<<< HEAD
-    from goe.util.misc_functions import set_gluentlib_logging
-=======
     from goe.util.misc_functions import set_goelib_logging
->>>>>>> a488784b
 
 
     def usage(prog_name):
