# Copyright 2016 The GOE Authors. All rights reserved.
#
# Licensed under the Apache License, Version 2.0 (the "License");
# you may not use this file except in compliance with the License.
# You may obtain a copy of the License at
#
#      http://www.apache.org/licenses/LICENSE-2.0
#
# Unless required by applicable law or agreed to in writing, software
# distributed under the License is distributed on an "AS IS" BASIS,
# WITHOUT WARRANTIES OR CONDITIONS OF ANY KIND, either express or implied.
# See the License for the specific language governing permissions and
# limitations under the License.

# ===========================================================================================
# Google BigQuery settings
# ===========================================================================================

# Path to Google service account private key JSON file
# GOOGLE_APPLICATION_CREDENTIALS=

# Backend distribution:
BACKEND_DISTRIBUTION=GCP

# Orchestration query engine
QUERY_ENGINE=BIGQUERY

# Google BigQuery location to use when creating a dataset, this has no impact other than when creating datasets.
# The default is to use the BigQuery default.
# Note the dataset location must be compatible with that of the bucket specified in OFFLOAD_FS_CONTAINER
BIGQUERY_DATASET_LOCATION=

# Project to use for BigQuery table references.
# The default is to use the default project for the authenticated user/service account.
BIGQUERY_DATASET_PROJECT=

# Google Cloud Key Management Service crytopgraphic key information for customer-managed encryption keys (CMEK)
# GOOGLE_KMS_KEY_RING_PROJECT only needs to be set if the KMS project differs from the default
# project for the authenticated user/service account.
GOOGLE_KMS_KEY_RING_PROJECT=
GOOGLE_KMS_KEY_RING_LOCATION=
GOOGLE_KMS_KEY_RING_NAME=
GOOGLE_KMS_KEY_NAME=

# Google Dataproc cluster name
<<<<<<< HEAD
GOOGLE_DATAPROC_CLUSTER=
# Google Dataproc/Dataproc Serverless project
GOOGLE_DATAPROC_PROJECT=
# Google Dataproc/Dataproc Serverless region
GOOGLE_DATAPROC_REGION=
# Google Dataproc/Dataproc Serverless service account
GOOGLE_DATAPROC_SERVICE_ACCOUNT=
# Google Dataproc Batches version, leave blank to disable Dataproc Batches
GOOGLE_DATAPROC_BATCHES_VERSION=
# Google Dataproc Batches subnet name
# If set then this variable is used to form a value for Batches subnet of this form:
# projects/${GOOGLE_DATAPROC_PROJECT}/regions/${GOOGLE_DATAPROC_REGION}/subnetworks/${GOOGLE_DATAPROC_BATCHES_SUBNET}
# GOOGLE_DATAPROC_BATCHES_SUBNET=
=======
export GOOGLE_DATAPROC_CLUSTER=
# Google Dataproc/Dataproc Batches project
export GOOGLE_DATAPROC_PROJECT=
# Google Dataproc/Dataproc Batches region
export GOOGLE_DATAPROC_REGION=
# Google Dataproc/Dataproc Batches service account
export GOOGLE_DATAPROC_SERVICE_ACCOUNT=
# Google Dataproc Batches version, leave blank to disable Dataproc Batches
export GOOGLE_DATAPROC_BATCHES_VERSION=
# Google Dataproc Batches subnet
# GOOGLE_DATAPROC_BATCHES_SUBNET defines a full subnet URI, for example:
#   projects/my-project/regions/my-region/subnetworks/my-subnet
export GOOGLE_DATAPROC_BATCHES_SUBNET=
# Google Dataproc Batches TTL
export GOOGLE_DATAPROC_BATCHES_TTL=2d
>>>>>>> 244127ac

# Filesystem type for Offloaded tables
# When offloading a table to cloud storage the table LOCATION will be structured as below:
#   ${OFFLOAD_FS_SCHEME}://${OFFLOAD_FS_CONTAINER}/${OFFLOAD_FS_PREFIX}/db_name/table_name/
OFFLOAD_FS_SCHEME=gs
# The path with which to prefix offloaded table paths.
OFFLOAD_FS_PREFIX=goe
# A valid bucket or container name when offloading to cloud storage
OFFLOAD_FS_CONTAINER=

# File format for staged data during an Offload (supported values: AVRO and PARQUET)
OFFLOAD_STAGING_FORMAT=AVRO

# Key/value pairs, in JSON format, defining session query parameters for the orchestration backend query engine.
# These take effect for all queries issued to the query engine, e.g:
#     OFFLOAD_BACKEND_SESSION_PARAMETERS="{\"parameter_name\": \"some.value\"}"
#OFFLOAD_BACKEND_SESSION_PARAMETERS=

# Case conversion to be applied to any backend identifier names created by GOE (supported values: UPPER, LOWER and NO_MODIFY).
BACKEND_IDENTIFIER_CASE=LOWER

# Authentication mechanism for Spark ThriftServer
HIVE_SERVER_AUTH_MECHANISM=PLAIN<|MERGE_RESOLUTION|>--- conflicted
+++ resolved
@@ -43,37 +43,21 @@
 GOOGLE_KMS_KEY_NAME=
 
 # Google Dataproc cluster name
-<<<<<<< HEAD
 GOOGLE_DATAPROC_CLUSTER=
-# Google Dataproc/Dataproc Serverless project
+# Google Dataproc/Dataproc Batches project
 GOOGLE_DATAPROC_PROJECT=
-# Google Dataproc/Dataproc Serverless region
+# Google Dataproc/Dataproc Batches region
 GOOGLE_DATAPROC_REGION=
-# Google Dataproc/Dataproc Serverless service account
+# Google Dataproc/Dataproc Batches service account
 GOOGLE_DATAPROC_SERVICE_ACCOUNT=
 # Google Dataproc Batches version, leave blank to disable Dataproc Batches
 GOOGLE_DATAPROC_BATCHES_VERSION=
-# Google Dataproc Batches subnet name
-# If set then this variable is used to form a value for Batches subnet of this form:
-# projects/${GOOGLE_DATAPROC_PROJECT}/regions/${GOOGLE_DATAPROC_REGION}/subnetworks/${GOOGLE_DATAPROC_BATCHES_SUBNET}
-# GOOGLE_DATAPROC_BATCHES_SUBNET=
-=======
-export GOOGLE_DATAPROC_CLUSTER=
-# Google Dataproc/Dataproc Batches project
-export GOOGLE_DATAPROC_PROJECT=
-# Google Dataproc/Dataproc Batches region
-export GOOGLE_DATAPROC_REGION=
-# Google Dataproc/Dataproc Batches service account
-export GOOGLE_DATAPROC_SERVICE_ACCOUNT=
-# Google Dataproc Batches version, leave blank to disable Dataproc Batches
-export GOOGLE_DATAPROC_BATCHES_VERSION=
 # Google Dataproc Batches subnet
 # GOOGLE_DATAPROC_BATCHES_SUBNET defines a full subnet URI, for example:
 #   projects/my-project/regions/my-region/subnetworks/my-subnet
-export GOOGLE_DATAPROC_BATCHES_SUBNET=
+GOOGLE_DATAPROC_BATCHES_SUBNET=
 # Google Dataproc Batches TTL
-export GOOGLE_DATAPROC_BATCHES_TTL=2d
->>>>>>> 244127ac
+GOOGLE_DATAPROC_BATCHES_TTL=2d
 
 # Filesystem type for Offloaded tables
 # When offloading a table to cloud storage the table LOCATION will be structured as below:
