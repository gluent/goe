#! /usr/bin/env python3

# Copyright 2016 The GOE Authors. All rights reserved.
#
# Licensed under the Apache License, Version 2.0 (the "License");
# you may not use this file except in compliance with the License.
# You may obtain a copy of the License at
#
#      http://www.apache.org/licenses/LICENSE-2.0
#
# Unless required by applicable law or agreed to in writing, software
# distributed under the License is distributed on an "AS IS" BASIS,
# WITHOUT WARRANTIES OR CONDITIONS OF ANY KIND, either express or implied.
# See the License for the specific language governing permissions and
# limitations under the License.

"""
    Offload predicate test code.
"""

from unittest import TestCase, main
from optparse import OptionValueError

from lark import Tree, Token
import numpy as np
import pytest

from goe.offload.predicate_offload import GenericPredicate, parse_predicate_dsl
from goe.offload.bigquery import bigquery_column, bigquery_predicate
from goe.offload.hadoop import hadoop_column, hadoop_predicate
from goe.offload.microsoft import synapse_column, synapse_predicate
from goe.offload.oracle import oracle_column, oracle_predicate
from goe.offload.snowflake import snowflake_column, snowflake_predicate
from goe.offload.teradata import teradata_column, teradata_predicate


BIGQUERY_COLUMNS = [
    bigquery_column.BigQueryColumn("COL_INT", bigquery_column.BIGQUERY_TYPE_INT64),
    bigquery_column.BigQueryColumn("COL_STRING", bigquery_column.BIGQUERY_TYPE_STRING),
    bigquery_column.BigQueryColumn("COL_DATE", bigquery_column.BIGQUERY_TYPE_DATETIME),
    bigquery_column.BigQueryColumn(
        "COL_DECIMAL",
        bigquery_column.BIGQUERY_TYPE_NUMERIC,
        data_precision=10,
        data_scale=2,
    ),
]
HADOOP_COLUMNS = [
    hadoop_column.HadoopColumn("COL_INT", hadoop_column.HADOOP_TYPE_INT),
    hadoop_column.HadoopColumn("COL_STRING", hadoop_column.HADOOP_TYPE_STRING),
    hadoop_column.HadoopColumn("COL_DATE", hadoop_column.HADOOP_TYPE_TIMESTAMP),
    hadoop_column.HadoopColumn(
        "COL_DECIMAL",
        hadoop_column.HADOOP_TYPE_DECIMAL,
        data_precision=10,
        data_scale=2,
    ),
]
ORACLE_COLUMNS = [
    oracle_column.OracleColumn(
        "COL_INT", oracle_column.ORACLE_TYPE_NUMBER, data_precision=5, data_scale=0
    ),
    oracle_column.OracleColumn("COL_STRING", oracle_column.ORACLE_TYPE_VARCHAR2),
    oracle_column.OracleColumn("COL_DATE", oracle_column.ORACLE_TYPE_DATE),
    oracle_column.OracleColumn(
        "COL_DECIMAL", oracle_column.ORACLE_TYPE_NUMBER, data_precision=10, data_scale=2
    ),
]
SNOWFLAKE_COLUMNS = [
    snowflake_column.SnowflakeColumn(
        "COL_INT",
        snowflake_column.SNOWFLAKE_TYPE_NUMBER,
        data_precision=5,
        data_scale=0,
    ),
    snowflake_column.SnowflakeColumn(
        "COL_STRING", snowflake_column.SNOWFLAKE_TYPE_TEXT
    ),
    snowflake_column.SnowflakeColumn(
        "COL_DATE", snowflake_column.SNOWFLAKE_TYPE_TIMESTAMP_NTZ
    ),
    snowflake_column.SnowflakeColumn(
        "COL_DECIMAL",
        snowflake_column.SNOWFLAKE_TYPE_NUMBER,
        data_precision=10,
        data_scale=2,
    ),
]
SYNAPSE_COLUMNS = [
    synapse_column.SynapseColumn("COL_INT", synapse_column.SYNAPSE_TYPE_BIGINT),
    synapse_column.SynapseColumn("COL_STRING", synapse_column.SYNAPSE_TYPE_VARCHAR),
    synapse_column.SynapseColumn("COL_DATE", synapse_column.SYNAPSE_TYPE_DATETIME2),
    synapse_column.SynapseColumn(
        "COL_DECIMAL",
        synapse_column.SYNAPSE_TYPE_DECIMAL,
        data_precision=10,
        data_scale=2,
    ),
]
TERADATA_COLUMNS = [
    teradata_column.TeradataColumn(
        "COL_INT", teradata_column.TERADATA_TYPE_NUMBER, data_precision=5, data_scale=0
    ),
    teradata_column.TeradataColumn("COL_STRING", teradata_column.TERADATA_TYPE_VARCHAR),
    teradata_column.TeradataColumn("COL_DATE", teradata_column.TERADATA_TYPE_DATE),
    teradata_column.TeradataColumn(
        "COL_DECIMAL",
        teradata_column.TERADATA_TYPE_NUMBER,
        data_precision=10,
        data_scale=2,
    ),
]


@pytest.mark.parametrize(
    "dsl_value_str, ast_token_values",
    [
        ("3.141", ("SIGNED_DECIMAL", float(3.141))),
        ("+3.141", ("SIGNED_DECIMAL", float(3.141))),
        ("-3.141", ("SIGNED_DECIMAL", float(-3.141))),
        (" 3.141", ("SIGNED_DECIMAL", float(3.141))),
        (" 3.141 ", ("SIGNED_DECIMAL", float(3.141))),
        ("3.", ("SIGNED_DECIMAL", float(3))),
        ("3", ("SIGNED_INTEGER", int(3))),
        ("+3", ("SIGNED_INTEGER", int(3))),
        ("-3", ("SIGNED_INTEGER", int(-3))),
        (" 3", ("SIGNED_INTEGER", int(3))),
        ("3 ", ("SIGNED_INTEGER", int(3))),
        (" 3 ", ("SIGNED_INTEGER", int(3))),
    ],
)
def test_predicate_parse_single_numeric(dsl_value_str, ast_token_values):
    assert parse_predicate_dsl(
        "numeric({})".format(dsl_value_str), top_level_node="value"
    ) == Tree("numeric_value", [Token(*ast_token_values)])


@pytest.mark.parametrize(
    "dsl_value_str, ast_token_values",
    [
        ("2012-01-01", ("DATE", np.datetime64("2012-01-01"))),
        ("2001-01-01 12:00:01", ("TIMESTAMP", np.datetime64("2001-01-01 12:00:01"))),
        ("2001-01-01 06:00:01", ("TIMESTAMP", np.datetime64("2001-01-01 06:00:01"))),
        (
            "2001-01-01 12:00:01.050",
            ("TIMESTAMP_FRACTIONAL", np.datetime64("2001-01-01 12:00:01.050")),
        ),
        (
            "2001-01-01 06:00:01.000090",
            ("TIMESTAMP_FRACTIONAL", np.datetime64("2001-01-01 06:00:01.000090")),
        ),
        (
            "2001-01-01 06:00:01.000000123",
            ("TIMESTAMP_FRACTIONAL", np.datetime64("2001-01-01 06:00:01.000000123")),
        ),
        ("2012-01-01", ("DATE", np.datetime64("2012-01-01"))),
    ],
)
def test_predicate_parse_single_datetime(dsl_value_str, ast_token_values):
    assert parse_predicate_dsl(
        "datetime({})".format(dsl_value_str), top_level_node="value"
    ) == Tree("datetime_value", [Token(*ast_token_values)])


@pytest.mark.parametrize(
    "dsl_value_str",
    [
        "test string",
        "test' string",
        'test \\" string',
        "",
        "`~!@#$%^&*()_+-={}[]|\:;?/>.<,0987654321",
        "\u00f6",
    ],
)
def test_predicate_parse_single_string(dsl_value_str):
    assert parse_predicate_dsl(
        'string("{}")'.format(dsl_value_str), top_level_node="value"
    ) == Tree(
        "string_value",
        [Token("ESCAPED_STRING", dsl_value_str.replace('\\"', '"'))],
    )


class TestIdaPredicateParse(TestCase):

    def _test_parse_single_datetime(self, dsl_value_str, ast_token_values):
        self.assertEqual(
            parse_predicate_dsl(
                "datetime({})".format(dsl_value_str), top_level_node="value"
            ),
            Tree("datetime_value", [Token(*ast_token_values)]),
        )

    def test_parse_datetime(self):
        self.assertRaises(
            OptionValueError, self._test_parse_single_datetime, "2012-01-0", None
        )
        self.assertRaises(
            OptionValueError, self._test_parse_single_datetime, "2012-0101", None
        )
        self.assertRaises(OptionValueError, self._test_parse_single_datetime, "", None)

        # below literal value correctness testing is out of scope
        # self.assertRaises(OptionValueError, self._test_parse_single_datetime, '2012-01-00', None)
        # self.assertRaises(OptionValueError, self._test_parse_single_datetime, '2012-00-01', None)

        self.assertRaises(
            OptionValueError,
            self._test_parse_single_datetime,
            "2012-01-01 6:00:01",
            ("TIMESTAMP", np.datetime64("2012-01-01 06:00:01")),
        )

        self.assertRaises(
            OptionValueError,
            self._test_parse_single_datetime,
            "2012-01-01 06:00:01.",
            ("TIMESTAMP_FRACTIONAL", np.datetime64("2012-01-01 06:00:01.000")),
        )
        self.assertRaises(
            OptionValueError,
            self._test_parse_single_datetime,
            "2012-01-01 06:00:01.0000000000",
            ("TIMESTAMP_FRACTIONAL", np.datetime64("2012-01-01 06:00:01.000")),
        )

        # below literal value correctness testing is out of scope
        # self.assertRaises(OptionValueError, self._test_parse_single_datetime, '2012-01-01 25:00:01', None)

<<<<<<< HEAD
=======
    def _test_parse_single_string(self, dsl_value_str, ast_value_str=None):
        ast_value_str = dsl_value_str if ast_value_str is None else ast_value_str
        self.assertEqual(
            parse_predicate_dsl(
                'string("{}")'.format(dsl_value_str), top_level_node="value"
            ),
            Tree(
                "string_value",
                [Token("ESCAPED_STRING", ast_value_str.replace('\\"', '"'))],
            ),
        )

    def test_parse_string(self):
        self._test_parse_single_string("test string")
        self._test_parse_single_string("test' string")
        self._test_parse_single_string('test \\" string')
        self._test_parse_single_string("")
        self._test_parse_single_string("`~!@#$%^&*()_+-={}[]|:;?/>.<,0987654321")
        self._test_parse_single_string("\u00f6")

>>>>>>> d481f3bd
    def test_column_names(self):
        expect_col_names = [
            ("column(baz) = numeric(1)", ["BAZ"]),
            ("column(sh.baz) = numeric(1)", ["BAZ"]),
            ("(column(baz) = numeric(1)) and (column(baz) != numeric(1))", ["BAZ"]),
            (
                "(column(baz) = numeric(1)) and (column(bar) != numeric(1))",
                ["BAR", "BAZ"],
            ),
            (
                '(column(baz) = numeric(1)) and ((column(zip) = string("hey")) or (column(bar) != numeric(1)))',
                ["BAR", "BAZ", "ZIP"],
            ),
            ("column(_baz_123) = numeric(1)", ["_BAZ_123"]),
        ]
        for dsl, col_names in expect_col_names:
            self.assertEqual(set(GenericPredicate(dsl).column_names()), set(col_names))


@pytest.mark.parametrize(
    "predicate_dsl",
    [
        "column(YEAR) < numeric(2012) OR (column(YEAR) = numeric(2012) AND column(MONTH) < numeric(6))",
        "(column(YEAR) < numeric(2012) OR (column(YEAR) = numeric(2012) AND column(MONTH) < numeric(6)))",
        "((column(YEAR) < numeric(2012)) OR ((column(YEAR) = numeric(2012)) AND (column(MONTH) < numeric(6))))",
        (
            "(((column(YEAR) < numeric(2012)) "
            "OR ((column(YEAR) = numeric(2012)) AND (column(MONTH) < numeric(6)))) "
            "OR (((column(YEAR) = numeric(2012)) AND (column(MONTH) = numeric(6))) AND (column(DAY) < numeric(30))))"
        ),
    ],
)
def test_parse_complex_dsl(predicate_dsl):
    GenericPredicate(predicate_dsl)


@pytest.mark.parametrize(
    "predicate_dsl",
    [
        "",
        "column(hi)",
        "column(hi) >",
        "column(hi) > numeric()",
        "column(hi) > numeric(+-23)",
        "column(hi) == numeric(23)",
        "(column(hi) = numeric(23)",
        "Column(hi) = numeric(23)",
        "column(hi) = column(there)",
    ],
)
def test_parse_errors(predicate_dsl):
    with pytest.raises(OptionValueError) as _:
        parse_predicate_dsl(predicate_dsl)


class TestIdaPredicateMethods(TestCase):
    def __init__(self, *args, **kwargs):
        super(TestIdaPredicateMethods, self).__init__(*args, **kwargs)

    def test_rename_column(self):
        pred = GenericPredicate("column(original_name) IS NOT NULL")
        self.assertEqual(pred.column_names(), ["ORIGINAL_NAME"])
        pred.rename_column("original_name", "new_name")
        self.assertEqual(pred.column_names(), ["NEW_NAME"])
        self.assertEqual(pred.dsl, "column(NEW_NAME) IS NOT NULL")

        pred = GenericPredicate("column(original_name) = numeric(3)")
        self.assertEqual(pred.column_names(), ["ORIGINAL_NAME"])
        pred.rename_column("original_name", "new_name")
        self.assertEqual(pred.column_names(), ["NEW_NAME"])
        self.assertEqual(pred.dsl, "column(NEW_NAME) = numeric(3)")

        dsl = (
            "((column(original_name) = numeric(3) "
            "AND column(original_name) != datetime(2001-01-01)) "
            "OR (column(new_name) IN (numeric(7)) "
            "OR column(other_name) NOT IN (numeric(12))))"
        )
        pred = GenericPredicate(dsl)
        self.assertEqual(
            set(pred.column_names()), set(["ORIGINAL_NAME", "NEW_NAME", "OTHER_NAME"])
        )
        pred.rename_column("original_name", "new_name")
        self.assertEqual(set(pred.column_names()), set(["NEW_NAME", "OTHER_NAME"]))
        self.assertEqual(
            pred.ast,
            GenericPredicate(pred.dsl.replace("ORIGINAL_NAME", "NEW_NAME")).ast,
        )
        self.assertEqual(
            pred.dsl,
            dsl.replace("original_name", "NEW_NAME")
            .replace("new_name", "NEW_NAME")
            .replace("other_name", "OTHER_NAME"),
        )

    def test_set_column_alias(self):
        pred = GenericPredicate("column(col) = numeric(1)")
        pred.set_column_alias("test_alias")
        self.assertEqual(pred.column_names(), ["COL"])
        self.assertEqual(pred.alias_column_names(), [("TEST_ALIAS", "COL")])

        pred = GenericPredicate("column(alias.col) = numeric(1)")
        self.assertEqual(pred.alias_column_names(), [("ALIAS", "COL")])
        pred.set_column_alias("test_alias")
        self.assertEqual(pred.alias_column_names(), [("TEST_ALIAS", "COL")])

        pred = GenericPredicate("column(alias.col) IS NULL")
        self.assertEqual(pred.alias_column_names(), [("ALIAS", "COL")])
        pred.set_column_alias("test_alias")
        self.assertEqual(pred.alias_column_names(), [("TEST_ALIAS", "COL")])

        pred = GenericPredicate("column(alias.col) = numeric(1)")
        self.assertEqual(pred.alias_column_names(), [("ALIAS", "COL")])
        pred.set_column_alias(None)
        self.assertEqual(pred.alias_column_names(), [(None, "COL")])


class TestIdaPredicateRenderToDSL(TestCase):
    def __init__(self, *args, **kwargs):
        super(TestIdaPredicateRenderToDSL, self).__init__(*args, **kwargs)

    def test_render_dsl(self):
        expect_dsl = [
            ("column(col) = numeric(1)", "column(COL) = numeric(1)"),
            ("column(col) = numeric(1.1)", "column(COL) = numeric(1.1)"),
            (
                'column(alias.column) IN (string("hi there"))',
                'column(ALIAS.COLUMN) IN (string("hi there"))',
            ),
            (
                'column(COLUMN) IN (string("1"), string("2"))',
                'column(COLUMN) IN (string("1"), string("2"))',
            ),
            (
                '(column(c1) not in (numeric(1))) and ((column(c2) <= string("c2")) or (column(c3) IS NOT NULL))',
                '(column(C1) NOT IN (numeric(1)) AND (column(C2) <= string("c2") OR column(C3) IS NOT NULL))',
            ),
        ]
        for input_dsl, render_dsl in expect_dsl:
            self.assertEqual(GenericPredicate(input_dsl).dsl, render_dsl)


class TestIdaPredicateDataTypes(TestCase):
    def test_data_type_errors(self):
        expect_data_type_error = [
            "column(COL_STRING) = numeric(34)",
            "column(COL_STRING) = datetime(2012-01-01)",
            "column(COL_STRING) = datetime(2012-01-01 00:00:00.123456789)",
            "column(COL_STRING) IN (numeric(34))",
            "column(COL_STRING) NOT IN (numeric(34))",
            'column(COL_STRING) IN (string("NYC"), numeric(34))',
            "numeric(34) > column(COL_STRING)",
            "column(COL_INT) = datetime(2020-12-30)",
            'column(COL_INT) = string("2020-12-30")',
            'column(COL_DECIMAL) < string("nan")',
            "column(COL_DATE) = numeric(34)",
            'column(COL_DATE) = string("34")',
        ]

        for predicate_dsl in expect_data_type_error:
            self.assertRaisesRegex(
                OptionValueError,
                "cannot be compared to",
                oracle_predicate.predicate_to_where_clause,
                ORACLE_COLUMNS,
                GenericPredicate(predicate_dsl),
            )
            self.assertRaisesRegex(
                OptionValueError,
                "cannot be compared to",
                hadoop_predicate.predicate_to_where_clause,
                HADOOP_COLUMNS,
                GenericPredicate(predicate_dsl),
            )
            self.assertRaisesRegex(
                OptionValueError,
                "cannot be compared to",
                bigquery_predicate.predicate_to_where_clause,
                BIGQUERY_COLUMNS,
                GenericPredicate(predicate_dsl),
            )
            self.assertRaisesRegex(
                OptionValueError,
                "cannot be compared to",
                snowflake_predicate.predicate_to_where_clause,
                SNOWFLAKE_COLUMNS,
                GenericPredicate(predicate_dsl),
            )
            self.assertRaisesRegex(
                OptionValueError,
                "cannot be compared to",
                synapse_predicate.predicate_to_where_clause,
                SYNAPSE_COLUMNS,
                GenericPredicate(predicate_dsl),
            )
            self.assertRaisesRegex(
                OptionValueError,
                "cannot be compared to",
                teradata_predicate.predicate_to_where_clause,
                TERADATA_COLUMNS,
                GenericPredicate(predicate_dsl),
            )


@pytest.mark.parametrize(
    "predicate_dsl,column_name,comparison_value,expect_pass",
    [
        # We expect to use this for predicates with ANDs only.
        (
            "column(YEAR) < numeric(2012) OR column(YEAR) = numeric(2013)",
            "year",
            2012,
            False,
        ),
        # eq
        (
            "column(YEAR) = numeric(2012)",
            "YEAR",
            2012,
            True,
        ),
        (
            "numeric(2012) = column(YEAR)",
            "YEAR",
            2012,
            True,
        ),
        (
            "column(MONTH) = numeric(11) AND column(year) = numeric(2012)",
            "year",
            2012,
            True,
        ),
        (
            "column(YEAR) = numeric(2013)",
            "Year",
            2012,
            False,
        ),
        (
            "column(YEAR) = numeric(2013) AND column(YEAR) = numeric(2012)",
            "YEAR",
            2012,
            False,
        ),
        # lt
        (
            "column(YEAR) < numeric(2013)",
            "YEAR",
            2012,
            True,
        ),
        (
            "column(YEAR) < numeric(2012)",
            "YEAR",
            2012,
            False,
        ),
        # le
        (
            "column(YEAR) <= numeric(2013)",
            "YEAR",
            2012,
            True,
        ),
        (
            "column(YEAR) <= numeric(2012)",
            "YEAR",
            2012,
            True,
        ),
        (
            "column(YEAR) <= numeric(2011)",
            "YEAR",
            2012,
            False,
        ),
        # gt
        (
            "column(YEAR) > numeric(2011)",
            "YEAR",
            2012,
            True,
        ),
        (
            "column(YEAR) > numeric(2012)",
            "YEAR",
            2012,
            False,
        ),
        # ge
        (
            "column(YEAR) >= numeric(2011)",
            "YEAR",
            2012,
            True,
        ),
        (
            "column(YEAR) >= numeric(2012)",
            "YEAR",
            2012,
            True,
        ),
        (
            "column(YEAR) >= numeric(2013)",
            "YEAR",
            2012,
            False,
        ),
        (
            "numeric(2013) >= column(YEAR)",
            "YEAR",
            2012,
            True,
        ),
        # ne
        (
            "column(YEAR) != numeric(2011)",
            "YEAR",
            2012,
            True,
        ),
        (
            "column(YEAR) != numeric(2012)",
            "YEAR",
            2012,
            False,
        ),
        # in
        (
            "column(YEAR) in (numeric(2011),numeric(2012))",
            "YEAR",
            2012,
            True,
        ),
        (
            "column(YEAR) in (numeric(2011),numeric(2013))",
            "YEAR",
            2012,
            False,
        ),
        # not in
        (
            "column(YEAR) not in (numeric(2011),numeric(2013))",
            "YEAR",
            2012,
            True,
        ),
        (
            "column(YEAR) not in (numeric(2011),numeric(2012))",
            "YEAR",
            2012,
            False,
        ),
        # combinations
        (
            "column(YEAR) >= numeric(2010) AND column(YEAR) < numeric(2013)",
            "YEAR",
            2012,
            True,
        ),
        (
            "column(YEAR) >= numeric(2010) AND column(YEAR) < numeric(2012)",
            "YEAR",
            2012,
            False,
        ),
    ],
)
def test_generic_predicate_column_value_match_numeric(
    predicate_dsl: str, column_name: str, comparison_value, expect_pass: bool
):
    if " OR " in predicate_dsl:
        with pytest.raises(Exception) as _:
            GenericPredicate(predicate_dsl).column_value_match(
                column_name, comparison_value
            )
    else:
        assert (
            GenericPredicate(predicate_dsl).column_value_match(
                column_name, comparison_value
            )
            == expect_pass
        )


@pytest.mark.parametrize(
    "predicate_dsl,column_name,comparison_value,expect_pass",
    [
        # eq
        (
            "column(DTTM) = datetime(2012-01-01)",
            "DTTM",
            np.datetime64("2012-01-01"),
            True,
        ),
        (
            "column(id) = numeric(11) AND column(dttm) = datetime(2012-01-01)",
            "dttm",
            np.datetime64("2012-01-01"),
            True,
        ),
        (
            "column(DTTM) = datetime(2012-01-02)",
            "DtTm",
            np.datetime64("2012-01-01"),
            False,
        ),
        (
            "column(DTTM) = datetime(2012-01-01) AND column(DTTM) = datetime(2012-01-02)",
            "DTTM",
            np.datetime64("2012-01-01"),
            False,
        ),
        # lt
        (
            "column(DTTM) < datetime(2012-01-02)",
            "DTTM",
            np.datetime64("2012-01-01"),
            True,
        ),
        (
            "column(DTTM) < datetime(2012-01-01)",
            "DTTM",
            np.datetime64("2012-01-01"),
            False,
        ),
        # le
        (
            "column(DTTM) <= datetime(2012-01-02)",
            "DTTM",
            np.datetime64("2012-01-01"),
            True,
        ),
        (
            "column(DTTM) <= datetime(2012-01-01)",
            "DTTM",
            np.datetime64("2012-01-01"),
            True,
        ),
        (
            "column(DTTM) <= datetime(2011-01-01)",
            "DTTM",
            np.datetime64("2012-01-01"),
            False,
        ),
        # gt
        (
            "column(DTTM) > datetime(2011-01-01)",
            "DTTM",
            np.datetime64("2012-01-01"),
            True,
        ),
        (
            "column(DTTM) > datetime(2012-01-01)",
            "DTTM",
            np.datetime64("2012-01-01"),
            False,
        ),
        # ge
        (
            "column(DTTM) >= datetime(2011-01-01)",
            "DTTM",
            np.datetime64("2012-01-01"),
            True,
        ),
        (
            "column(DTTM) >= datetime(2012-01-01)",
            "DTTM",
            np.datetime64("2012-01-01"),
            True,
        ),
        (
            "column(DTTM) >= datetime(2013-01-01)",
            "DTTM",
            np.datetime64("2012-01-01"),
            False,
        ),
        # ne
        (
            "column(DTTM) != datetime(2013-01-01)",
            "DTTM",
            np.datetime64("2012-01-01"),
            True,
        ),
        (
            "column(DTTM) != datetime(2012-01-01)",
            "DTTM",
            np.datetime64("2012-01-01"),
            False,
        ),
        # in
        (
            "column(DTTM) in (datetime(2012-01-01),datetime(2013-01-01))",
            "DTTM",
            np.datetime64("2012-01-01"),
            True,
        ),
        (
            "column(DTTM) in (datetime(2011-01-01),datetime(2013-01-01))",
            "DTTM",
            np.datetime64("2012-01-01"),
            False,
        ),
        # not in
        (
            "column(DTTM) not in (datetime(2011-01-01),datetime(2013-01-01))",
            "DTTM",
            np.datetime64("2012-01-01"),
            True,
        ),
        (
            "column(DTTM) not in (datetime(2012-01-01),datetime(2013-01-01))",
            "DTTM",
            np.datetime64("2012-01-01"),
            False,
        ),
        # combinations
        (
            "column(DTTM) >= datetime(2012-01-01) AND column(DTTM) < datetime(2012-02-01)",
            "DTTM",
            np.datetime64("2012-01-01"),
            True,
        ),
        (
            "column(DTTM) >= datetime(2012-01-01) AND column(DTTM) < datetime(2012-02-01)",
            "DTTM",
            np.datetime64("2012-03-01"),
            False,
        ),
    ],
)
def test_generic_predicate_column_value_match_datetime(
    predicate_dsl: str, column_name: str, comparison_value, expect_pass: bool
):
    if " OR " in predicate_dsl:
        with pytest.raises(Exception) as _:
            GenericPredicate(predicate_dsl).column_value_match(
                column_name, comparison_value
            )
    else:
        assert (
            GenericPredicate(predicate_dsl).column_value_match(
                column_name, comparison_value
            )
            == expect_pass
        )


@pytest.mark.parametrize(
    "predicate_dsl,column_name,comparison_range,expect_pass",
    [
        # eq
        (
            "column(YEAR) = numeric(2011)",
            "YEAR",
            (None, 2012),
            True,
        ),
        (
            "column(YEAR) = numeric(2012)",
            "YEAR",
            (None, 2012),
            False,
        ),
        (
            "column(YEAR) = numeric(2009)",
            "YEAR",
            (2010, 2012),
            False,
        ),
        (
            "column(YEAR) = numeric(2011)",
            "YEAR",
            (2010, 2012),
            True,
        ),
        (
            "column(YEAR) = numeric(2012)",
            "YEAR",
            (2010, 2012),
            False,
        ),
        # lt
        (
            "column(YEAR) < numeric(2011)",
            "YEAR",
            (None, 2012),
            True,
        ),
        (
            "column(YEAR) < numeric(2011)",
            "YEAR",
            (None, 2010),
            True,
        ),
        (
            "column(YEAR) < numeric(2011)",
            "YEAR",
            (2010, 2012),
            True,
        ),
        (
            "column(YEAR) < numeric(2012)",
            "YEAR",
            (2010, 2012),
            True,
        ),
        (
            "column(YEAR) < numeric(2010)",
            "YEAR",
            (2010, 2012),
            False,
        ),
        # le
        (
            "column(YEAR) <= numeric(2011)",
            "YEAR",
            (None, 2012),
            True,
        ),
        (
            "column(YEAR) <= numeric(2011)",
            "YEAR",
            (None, 2010),
            True,
        ),
        (
            "column(YEAR) <= numeric(2010)",
            "YEAR",
            (2010, 2012),
            True,
        ),
        (
            "column(YEAR) <= numeric(2011)",
            "YEAR",
            (2010, 2012),
            True,
        ),
        (
            "column(YEAR) <= numeric(2012)",
            "YEAR",
            (2010, 2012),
            True,
        ),
        (
            "column(YEAR) <= numeric(2000)",
            "YEAR",
            (2010, 2012),
            False,
        ),
        # gt
        (
            "column(YEAR) > numeric(2011)",
            "YEAR",
            (None, 2012),
            True,
        ),
        (
            "column(YEAR) > numeric(2011)",
            "YEAR",
            (2010, 2012),
            True,
        ),
        (
            "column(YEAR) > numeric(2012)",
            "YEAR",
            (2010, 2012),
            False,
        ),
        (
            "column(YEAR) > numeric(2013)",
            "YEAR",
            (2010, 2012),
            False,
        ),
        # ge
        (
            "column(YEAR) >= numeric(2011)",
            "YEAR",
            (None, 2012),
            True,
        ),
        (
            "column(YEAR) >= numeric(2011)",
            "YEAR",
            (2010, 2012),
            True,
        ),
        (
            "column(YEAR) >= numeric(2012)",
            "YEAR",
            (2010, 2012),
            False,
        ),
        (
            "column(YEAR) >= numeric(2013)",
            "YEAR",
            (2010, 2012),
            False,
        ),
        # ne - everything is a match for ne.
        (
            "column(YEAR) != numeric(2011)",
            "YEAR",
            (None, 2012),
            True,
        ),
        (
            "column(YEAR) != numeric(2012)",
            "YEAR",
            (2011, 2012),
            True,
        ),
        # in
        (
            "column(YEAR) in (numeric(2011),numeric(2012))",
            "YEAR",
            (None, 2012),
            True,
        ),
        (
            "column(YEAR) in (numeric(2012),numeric(2013))",
            "YEAR",
            (None, 2012),
            False,
        ),
        (
            "column(YEAR) in (numeric(2013),numeric(2014))",
            "YEAR",
            (None, 2012),
            False,
        ),
        # not in - everything is a match for not in.
        (
            "column(YEAR) not in (numeric(2011),numeric(2012))",
            "YEAR",
            (None, 2012),
            True,
        ),
        (
            "column(YEAR) not in (numeric(2011),numeric(2012))",
            "YEAR",
            (2011, 2012),
            True,
        ),
        # combinations
        (
            "column(YEAR) >= numeric(2009) AND column(YEAR) < numeric(2010)",
            "YEAR",
            (2010, 2012),
            False,
        ),
        (
            "column(YEAR) >= numeric(2010) AND column(YEAR) < numeric(2011)",
            "YEAR",
            (2010, 2012),
            True,
        ),
        (
            "column(YEAR) >= numeric(2011) AND column(YEAR) < numeric(2012)",
            "YEAR",
            (2010, 2012),
            True,
        ),
        (
            "column(YEAR) >= numeric(2012) AND column(YEAR) < numeric(2013)",
            "YEAR",
            (2010, 2012),
            False,
        ),
        (
            "column(YEAR) > numeric(2009) AND column(YEAR) < numeric(2013)",
            "YEAR",
            (2010, 2012),
            True,
        ),
        (
            "column(YEAR) > numeric(2009) AND column(YEAR) < numeric(2011)",
            "YEAR",
            (2010, 2012),
            True,
        ),
        (
            "column(YEAR) > numeric(2011) AND column(YEAR) < numeric(2013)",
            "YEAR",
            (2010, 2012),
            True,
        ),
        (
            "column(YEAR) > numeric(2012) AND column(YEAR) < numeric(2013)",
            "YEAR",
            (2010, 2012),
            False,
        ),
        (
            "column(YEAR) > numeric(2009) AND column(YEAR) < numeric(2010)",
            "YEAR",
            (2010, 2012),
            False,
        ),
        (
            "column(YEAR) > numeric(2001) AND column(YEAR) < numeric(2020)",
            "YEAR",
            (2010, 2012),
            True,
        ),
        (
            "column(YEAR) > numeric(2001) AND column(YEAR) < numeric(2020) AND column(YEAR) = numeric(2015)",
            "YEAR",
            (2010, 2012),
            False,
        ),
    ],
)
def test_generic_predicate_column_value_range_num(
    predicate_dsl: str, column_name: str, comparison_range: tuple, expect_pass: bool
):
    if " OR " in predicate_dsl:
        with pytest.raises(Exception) as _:
            GenericPredicate(predicate_dsl).column_range_match(
                column_name, comparison_range[0], comparison_range[1]
            )
    elif expect_pass:
        assert GenericPredicate(predicate_dsl).column_range_match(
            column_name, comparison_range
        ), f"Predicate ({predicate_dsl}) not in range: {comparison_range}"
    else:
        assert not GenericPredicate(predicate_dsl).column_range_match(
            column_name, comparison_range
        ), f"Predicate ({predicate_dsl}) should NOT match range: {comparison_range}"


# Not been as comprehensive for datetime, just shake down each comparison.
@pytest.mark.parametrize(
    "predicate_dsl,column_name,comparison_range,expect_pass",
    [
        # eq
        (
            "column(DTTM) = datetime(2012-03-01)",
            "DTTM",
            (None, np.datetime64("2012-02-01")),
            False,
        ),
        (
            "column(DTTM) = datetime(2012-01-01)",
            "DTTM",
            (np.datetime64("2000-02-01"), np.datetime64("2012-02-01")),
            True,
        ),
        (
            "column(DTTM) = datetime(2012-02-01)",
            "DTTM",
            (np.datetime64("2000-02-01"), np.datetime64("2012-02-01")),
            False,
        ),
        # lt
        (
            "column(DTTM) < datetime(2012-03-01)",
            "DTTM",
            (np.datetime64("2012-02-01"), np.datetime64("2012-03-01")),
            True,
        ),
        (
            "column(DTTM) < datetime(2012-02-01)",
            "DTTM",
            (np.datetime64("2012-02-01"), np.datetime64("2012-03-01")),
            False,
        ),
        # le
        (
            "column(DTTM) <= datetime(2012-03-01)",
            "DTTM",
            (np.datetime64("2012-02-01"), np.datetime64("2012-03-01")),
            True,
        ),
        (
            "column(DTTM) <= datetime(2012-02-01)",
            "DTTM",
            (np.datetime64("2012-02-01"), np.datetime64("2012-03-01")),
            True,
        ),
        (
            "column(DTTM) <= datetime(2012-01-01)",
            "DTTM",
            (np.datetime64("2012-02-01"), np.datetime64("2012-03-01")),
            False,
        ),
        # gt
        (
            "column(DTTM) > datetime(2012-03-01)",
            "DTTM",
            (np.datetime64("2012-02-01"), np.datetime64("2012-03-01")),
            False,
        ),
        (
            "column(DTTM) > datetime(2012-02-01)",
            "DTTM",
            (np.datetime64("2012-02-01"), np.datetime64("2012-03-01")),
            True,
        ),
        # ge
        (
            "column(DTTM) >= datetime(2012-03-01)",
            "DTTM",
            (np.datetime64("2012-02-01"), np.datetime64("2012-03-01")),
            False,
        ),
        (
            "column(DTTM) >= datetime(2012-02-01)",
            "DTTM",
            (np.datetime64("2012-02-01"), np.datetime64("2012-03-01")),
            True,
        ),
        (
            "column(DTTM) >= datetime(2012-01-01)",
            "DTTM",
            (np.datetime64("2012-02-01"), np.datetime64("2012-03-01")),
            True,
        ),
        # ne
        (
            "column(DTTM) != datetime(2012-02-10)",
            "DTTM",
            (np.datetime64("2012-02-01"), np.datetime64("2012-03-01")),
            True,
        ),
    ],
)
def test_generic_predicate_column_value_range_datetime(
    predicate_dsl: str, column_name: str, comparison_range: tuple, expect_pass: bool
):
    if " OR " in predicate_dsl:
        with pytest.raises(Exception) as _:
            GenericPredicate(predicate_dsl).column_range_match(
                column_name, comparison_range[0], comparison_range[1]
            )
    else:
        assert (
            GenericPredicate(predicate_dsl).column_range_match(
                column_name, comparison_range
            )
            == expect_pass
        )


if __name__ == "__main__":
    main()<|MERGE_RESOLUTION|>--- conflicted
+++ resolved
@@ -169,7 +169,7 @@
         "test' string",
         'test \\" string',
         "",
-        "`~!@#$%^&*()_+-={}[]|\:;?/>.<,0987654321",
+        "`~!@#$%^&*()_+-={}[]|\\:;?/>.<,0987654321",
         "\u00f6",
     ],
 )
@@ -228,29 +228,6 @@
         # below literal value correctness testing is out of scope
         # self.assertRaises(OptionValueError, self._test_parse_single_datetime, '2012-01-01 25:00:01', None)
 
-<<<<<<< HEAD
-=======
-    def _test_parse_single_string(self, dsl_value_str, ast_value_str=None):
-        ast_value_str = dsl_value_str if ast_value_str is None else ast_value_str
-        self.assertEqual(
-            parse_predicate_dsl(
-                'string("{}")'.format(dsl_value_str), top_level_node="value"
-            ),
-            Tree(
-                "string_value",
-                [Token("ESCAPED_STRING", ast_value_str.replace('\\"', '"'))],
-            ),
-        )
-
-    def test_parse_string(self):
-        self._test_parse_single_string("test string")
-        self._test_parse_single_string("test' string")
-        self._test_parse_single_string('test \\" string')
-        self._test_parse_single_string("")
-        self._test_parse_single_string("`~!@#$%^&*()_+-={}[]|:;?/>.<,0987654321")
-        self._test_parse_single_string("\u00f6")
-
->>>>>>> d481f3bd
     def test_column_names(self):
         expect_col_names = [
             ("column(baz) = numeric(1)", ["BAZ"]),
