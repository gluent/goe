
TARGET_DIR=target/offload


OFFLOAD_VERSION=$(shell cat version)
LICENSE_YEAR=$(shell date +"%Y")
LICENSE_TEXT=Copyright 2015-$(LICENSE_YEAR) Gluent Inc. All rights reserved.

BUILD=$(strip $(shell git rev-parse --short HEAD))

VENV_EXISTS=$(shell python3 -c "if __import__('pathlib').Path('.venv/bin/activate').exists(): print('yes')")
VENV_PREFIX=.venv


.PHONY: package
package: target
	cd target && make package


.PHONY: install
install: package
ifndef OFFLOAD_HOME
$(error OFFLOAD_HOME is not set)
endif
	# Install package into a target OFFLOAD_HOME, usually for local testing.
	@echo -e "=> \e[92m Installing to directory: $(OFFLOAD_HOME)...\e[0m"
	test -f goe_$(OFFLOAD_VERSION).tar.gz
	# Remove everything but the conf directory
	rm -fr $(OFFLOAD_HOME)/[blrstvL]* $(OFFLOAD_HOME)/cache
	tar --directory=${OFFLOAD_HOME}/../ -xf goe_$(OFFLOAD_VERSION).tar.gz


.PHONY: install-dev
install-dev:
	# Recreate virtualenvironment and install requirements for development.
	@if [ "$(VENV_EXISTS)" ]; then echo "=> Removing existing virtual environment"; fi
	if [ "$(VENV_EXISTS)" ]; then $(MAKE) python-goe-destroy; fi
	if [ "$(VENV_EXISTS)" ]; then $(MAKE) python-goe-clean; fi
<<<<<<< HEAD
	python3 -m venv ./.venv
	. $(VENV_PREFIX)/activate
	python3 -m pip install --quiet --upgrade pip build setuptools wheel
	python3 -m pip install .[dev]
=======
	python3 -m venv $(VENV_PREFIX)
	. $(VENV_PREFIX)/bin/activate && python3 -m pip install --quiet --upgrade pip build setuptools wheel
	. $(VENV_PREFIX)/bin/activate && python3 -m pip install .[dev]
>>>>>>> e1612953
	$(MAKE) python-goe


.PHONY: target
target: python-goe spark-listener license-txt offload-env
	@echo -e "=> \e[92m Building target: $(TARGET_DIR)...\e[0m"
	mkdir -p $(TARGET_DIR)/bin
	cp scripts/{offload,connect,logmgr,display_gluent_env,clean_gluent_env,listener} $(TARGET_DIR)/bin
	sed -i "s/LICENSE_TEXT/$(LICENSE_TEXT)/" $(TARGET_DIR)/bin/connect
	sed -i "s/LICENSE_TEXT/$(LICENSE_TEXT)/" $(TARGET_DIR)/bin/offload
	sed -i "s/LICENSE_TEXT/$(LICENSE_TEXT)/" $(TARGET_DIR)/bin/logmgr
	sed -i "s/LICENSE_TEXT/$(LICENSE_TEXT)/" $(TARGET_DIR)/bin/display_gluent_env
	sed -i "s/LICENSE_TEXT/$(LICENSE_TEXT)/" $(TARGET_DIR)/bin/clean_gluent_env
	sed -i "s/LICENSE_TEXT/$(LICENSE_TEXT)/" $(TARGET_DIR)/bin/listener
	mkdir -p $(TARGET_DIR)/scripts
	cp scripts/gluent-shell-functions.sh $(TARGET_DIR)/scripts
	sed -i "s/LICENSE_TEXT/$(LICENSE_TEXT)/" $(TARGET_DIR)/scripts/gluent-shell-functions.sh
	mkdir -p $(TARGET_DIR)/scripts/listener
	cp scripts/gluent-listener{.sh,.service} $(TARGET_DIR)/scripts/listener
	sed -i "s/LICENSE_TEXT/$(LICENSE_TEXT)/" $(TARGET_DIR)/scripts/listener/gluent-listener.sh
	chmod 0755 $(TARGET_DIR)/scripts/listener/gluent-listener.sh
	chmod 0755 $(TARGET_DIR)/bin/listener
	cp gluentlib/scripts/agg_validate $(TARGET_DIR)/bin
	sed -i "s/LICENSE_TEXT/$(LICENSE_TEXT)/" $(TARGET_DIR)/bin/agg_validate
	rm -rf $(TARGET_DIR)/setup/sql $(TARGET_DIR)/setup/python
	mkdir -p $(TARGET_DIR)/cache
	mkdir -p $(TARGET_DIR)/setup/sql && cp -a sql/oracle/source/* $(TARGET_DIR)/setup
	mkdir -p $(TARGET_DIR)/lib && cp dist/goe-*.whl $(TARGET_DIR)/lib
	cp version $(TARGET_DIR)
	cp LICENSE.txt $(TARGET_DIR)
	sed -e "s/return '%s-RC'.*/return '$(OFFLOAD_VERSION) ($(BUILD))'/" -e "s/LICENSE_TEXT/$(LICENSE_TEXT)/" scripts/gluent.py > $(TARGET_DIR)/bin/gluent.py
	sed -i "s/LICENSE_TEXT_HEADER/$(LICENSE_TEXT)/" $(TARGET_DIR)/bin/gluent.py
	sed -i "s/LICENSE_TEXT/$(LICENSE_TEXT)/" $(TARGET_DIR)/setup/*.sql $(TARGET_DIR)/setup/sql/*.sql
	sed -i -e "s/VERSION/$(OFFLOAD_VERSION)/" -e "s/BUILD/$(BUILD)/" $(TARGET_DIR)/setup/sql/{install,upgrade}_env.sql
	sed -i "s/'%s-SNAPSHOT'/'$(OFFLOAD_VERSION) ($(BUILD))'/" $(TARGET_DIR)/setup/sql/create_offload*_package_spec.sql
	mkdir -p $(TARGET_DIR)/templates
	cp -r templates/gl_base.html templates/offload_status_report $(TARGET_DIR)/templates/
	sed -i "s/LICENSE_TEXT/$(LICENSE_TEXT)/" $(TARGET_DIR)/templates/gl_base.html
	mkdir -p $(TARGET_DIR)/run $(TARGET_DIR)/log
	chmod 775 $(TARGET_DIR)/run $(TARGET_DIR)/log
	chmod 640 $(TARGET_DIR)/conf/*offload.env.template

.PHONY: spark-basic-auth
spark-basic-auth:
	cd spark-basic-auth && make

.PHONY: spark-listener
spark-listener:
	cd spark-listener && make target

#package-spark-standalone: spark-basic-auth spark-listener license-txt
.PHONY: package-spark-standalone
package-spark-standalone: spark-listener
	cd transport && make spark-target
	cd target && make package-spark


.PHONY: python-goe
python-goe: python-goe-clean
	sed -i "s/^version = .*/\Lversion = \"$(OFFLOAD_VERSION)\"/" pyproject.toml
	. $(VENV_PREFIX)/bin/activate && python3 -m build


.PHONY: offload-env
offload-env:
	cd templates/conf && make


.PHONY: license-txt
license-txt:
	echo "$(LICENSE_TEXT)" > LICENSE.txt


### CLEANUP ###
.PHONY: clean
clean:
	cd templates/conf && make clean
	cd spark-listener && make clean
	cd target && make clean


.PHONY: python-goe-destroy
python-goe-destroy:
	@rm -rf .venv


.PHONY: python-goe-clean
python-goe-clean:
	@rm -rf .pytest_cache build/ dist/ .eggs/
	@find . -name '*.egg-info' -exec rm -rf {} +
	@find . -name '*.egg' -exec rm -f {} +
	@find . -name '*.pyc' -exec rm -f {} +
	@find . -name '*.pyo' -exec rm -f {} +
	@find . -name '__pycache__' -exec rm -rf {} +<|MERGE_RESOLUTION|>--- conflicted
+++ resolved
@@ -36,16 +36,9 @@
 	@if [ "$(VENV_EXISTS)" ]; then echo "=> Removing existing virtual environment"; fi
 	if [ "$(VENV_EXISTS)" ]; then $(MAKE) python-goe-destroy; fi
 	if [ "$(VENV_EXISTS)" ]; then $(MAKE) python-goe-clean; fi
-<<<<<<< HEAD
-	python3 -m venv ./.venv
-	. $(VENV_PREFIX)/activate
-	python3 -m pip install --quiet --upgrade pip build setuptools wheel
-	python3 -m pip install .[dev]
-=======
 	python3 -m venv $(VENV_PREFIX)
 	. $(VENV_PREFIX)/bin/activate && python3 -m pip install --quiet --upgrade pip build setuptools wheel
 	. $(VENV_PREFIX)/bin/activate && python3 -m pip install .[dev]
->>>>>>> e1612953
 	$(MAKE) python-goe
 
 
