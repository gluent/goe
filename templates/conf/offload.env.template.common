--- conflicted
+++ resolved
@@ -13,12 +13,8 @@
 # Valid values are AUTO, GLUENT, GCP and SQOOP
 export OFFLOAD_TRANSPORT=AUTO
 # User to authenticate as for executing Offload Transport commands such as SSH for spark-submit or Sqoop commands, or Livy API calls
-<<<<<<< HEAD
 export OFFLOAD_TRANSPORT_USER=${USER}
-=======
-export OFFLOAD_TRANSPORT_USER=gluent
 # Degree of transport parallelism
->>>>>>> 4c6b765d
 export OFFLOAD_TRANSPORT_PARALLELISM=2
 # OFFLOAD_TRANSPORT_CMD_HOST host for running data transport commands such as spark-submit or Sqoop commands
 export OFFLOAD_TRANSPORT_CMD_HOST=
