# Copyright 2016 The GOE Authors. All rights reserved.
#
# Licensed under the Apache License, Version 2.0 (the "License");
# you may not use this file except in compliance with the License.
# You may obtain a copy of the License at
#
# http://www.apache.org/licenses/LICENSE-2.0
#
# Unless required by applicable law or agreed to in writing, software
# distributed under the License is distributed on an "AS IS" BASIS,
# WITHOUT WARRANTIES OR CONDITIONS OF ANY KIND, either express or implied.
# See the License for the specific language governing permissions and
# limitations under the License.

""" TestBackendTestingApi: Unit test library to test the testing API for all supported backends
    This is split into two categories
    1) For all possible backends test API calls that do not need to connect to the system
       Because there is no connection we can fake any backend and test functionality
       These classes have the system in the name: TestHiveBackendApi, TestImpalaBackendApi, etc
    2) For the current backend test API calls that need to connect to the system
       This class has Current in the name: TestCurrentBackendApi
"""

from unittest import TestCase, main

from goe.offload.offload_constants import (
    DBTYPE_BIGQUERY,
    DBTYPE_HIVE,
    DBTYPE_IMPALA,
    DBTYPE_SNOWFLAKE,
    DBTYPE_SYNAPSE,
)
from goe.offload.offload_messages import OffloadMessages
from tests.testlib.test_framework.factory.backend_testing_api_factory import (
    backend_testing_api_factory,
)
from tests.unit.test_functions import (
    build_mock_options,
    optional_hadoop_dependency_exception,
    optional_snowflake_dependency_exception,
    optional_synapse_dependency_exception,
    FAKE_ORACLE_BQ_ENV,
    FAKE_ORACLE_HIVE_ENV,
    FAKE_ORACLE_IMPALA_ENV,
    FAKE_ORACLE_SNOWFLAKE_ENV,
    FAKE_ORACLE_SYNAPSE_ENV,
)


transient_error_global_counter = 0


class TestBackendTestingApi(TestCase):
    def __init__(self, *args, **kwargs):
        super(TestBackendTestingApi, self).__init__(*args, **kwargs)
        self.test_api = None
        self.config = None
        self.db = None
        self.table = None
        self.connect_to_backend = False
        self.target = None

    def setUp(self):
        messages = OffloadMessages()
        self.test_api = backend_testing_api_factory(
            self.target,
            self.config,
            messages,
            dry_run=True,
            do_not_connect=bool(not self.connect_to_backend),
        )
        self.db = "any_db"
        self.table = "some_table"

    def _get_mock_config(self, mock_env: dict):
        return build_mock_options(mock_env)

    def _test_create_table_as_select(self):
        # CTAS with no source table
        self.assertIsInstance(
            self.test_api.create_table_as_select(
                self.db, "new_table", "FORMAT", [("123", "COL1"), ("'abc'", "COL2")]
            ),
            list,
        )
        # CTAS from table
        self.assertIsInstance(
            self.test_api.create_table_as_select(
                self.db,
                "new_table",
                "FORMAT",
                [("COLUMN_1", "COL1"), ("COLUMN_2", "COL2")],
                from_db_name=self.db,
                from_table_name=self.table,
                row_limit=10,
            ),
            list,
        )

    def _test_goe_type_mapping_generated_table_col_specs(self):
        self.assertIsInstance(
            self.test_api.goe_type_mapping_generated_table_col_specs(), tuple
        )
        self.assertIsInstance(
            self.test_api.goe_type_mapping_generated_table_col_specs()[0], list
        )
        self.assertIsInstance(
            self.test_api.goe_type_mapping_generated_table_col_specs()[1], list
        )

<<<<<<< HEAD
    def _test_transient_error_rerunner(self):
        global transient_error_global_counter
        if self.test_api.transient_query_error_identification_strings():

            class TransientException(Exception):
                pass

            def test_callable():
                global transient_error_global_counter
                transient_error_global_counter += 1
                raise TransientException(
                    "Pretend exception: {}".format(
                        self.test_api.transient_query_error_identification_strings()[0]
                    )
                )

            try:
                transient_error_global_counter = 0
                self.test_api.transient_error_rerunner(test_callable, pause_seconds=0.1)
            except TransientException:
                # Ran twice
                self.assertEqual(transient_error_global_counter, 2)

            try:
                transient_error_global_counter = 0
                self.test_api.transient_error_rerunner(
                    test_callable, max_retries=0, pause_seconds=0.1
                )
            except TransientException:
                # Ran once
                self.assertEqual(transient_error_global_counter, 1)

            try:
                transient_error_global_counter = 0
                self.test_api.transient_error_rerunner(
                    test_callable, max_retries=2, pause_seconds=0.1
                )
            except TransientException:
                # Ran three times
                self.assertEqual(transient_error_global_counter, 3)
=======
    def _test_host_compare_sql_projection(self):
        cols = [
            self.test_api.gen_column_object(
                "col1", data_type=self.test_api.backend_test_type_canonical_date()
            ),
            self.test_api.gen_column_object(
                "col2", data_type=self.test_api.backend_test_type_canonical_int_8()
            ),
        ]
        self.assertIsInstance(self.test_api.host_compare_sql_projection(cols), str)
>>>>>>> 244127ac

    def _test_unit_test_query_options(self):
        self.assertIsInstance(self.test_api.unit_test_query_options(), dict)

    def _run_all_tests(self):
        if not self.test_api:
            return
        self._test_create_table_as_select()
        self._test_goe_type_mapping_generated_table_col_specs()
<<<<<<< HEAD
        self._test_transient_error_rerunner()
=======
        self._test_host_compare_sql_projection()
>>>>>>> 244127ac
        self._test_unit_test_query_options()


class TestHiveBackendTestingApi(TestBackendTestingApi):
    def setUp(self):
        self.target = DBTYPE_HIVE
        self.config = self._get_mock_config(FAKE_ORACLE_HIVE_ENV)
        try:
            super(TestHiveBackendTestingApi, self).setUp()
        except ModuleNotFoundError as e:
            if not optional_hadoop_dependency_exception(e):
                raise

    def test_all_non_connecting_hive_tests(self):
        self._run_all_tests()


class TestImpalaBackendTestingApi(TestBackendTestingApi):
    def setUp(self):
        self.target = DBTYPE_IMPALA
        self.config = self._get_mock_config(FAKE_ORACLE_IMPALA_ENV)
        try:
            super(TestImpalaBackendTestingApi, self).setUp()
        except ModuleNotFoundError as e:
            if not optional_hadoop_dependency_exception(e):
                raise

    def test_all_non_connecting_impala_tests(self):
        self._run_all_tests()


class TestBigQueryBackendTestingApi(TestBackendTestingApi):
    def setUp(self):
        self.target = DBTYPE_BIGQUERY
        self.config = self._get_mock_config(FAKE_ORACLE_BQ_ENV)
        super(TestBigQueryBackendTestingApi, self).setUp()

    def test_all_non_connecting_bigquery_tests(self):
        self._run_all_tests()


class TestSnowflakeBackendTestingApi(TestBackendTestingApi):
    def setUp(self):
        self.target = DBTYPE_SNOWFLAKE
        self.config = self._get_mock_config(FAKE_ORACLE_SNOWFLAKE_ENV)
        try:
            super(TestSnowflakeBackendTestingApi, self).setUp()
        except ModuleNotFoundError as e:
            if not optional_snowflake_dependency_exception(e):
                raise

    def test_all_non_connecting_snowflake_tests(self):
        self._run_all_tests()


class TestSynapseBackendTestingApi(TestBackendTestingApi):
    def setUp(self):
        self.target = DBTYPE_SYNAPSE
        self.config = self._get_mock_config(FAKE_ORACLE_SYNAPSE_ENV)
        try:
            super(TestSynapseBackendTestingApi, self).setUp()
        except ModuleNotFoundError as e:
            if not optional_synapse_dependency_exception(e):
                raise

    def test_all_non_connecting_synapse_tests(self):
        self._run_all_tests()


if __name__ == "__main__":
    main()<|MERGE_RESOLUTION|>--- conflicted
+++ resolved
@@ -108,60 +108,6 @@
             self.test_api.goe_type_mapping_generated_table_col_specs()[1], list
         )
 
-<<<<<<< HEAD
-    def _test_transient_error_rerunner(self):
-        global transient_error_global_counter
-        if self.test_api.transient_query_error_identification_strings():
-
-            class TransientException(Exception):
-                pass
-
-            def test_callable():
-                global transient_error_global_counter
-                transient_error_global_counter += 1
-                raise TransientException(
-                    "Pretend exception: {}".format(
-                        self.test_api.transient_query_error_identification_strings()[0]
-                    )
-                )
-
-            try:
-                transient_error_global_counter = 0
-                self.test_api.transient_error_rerunner(test_callable, pause_seconds=0.1)
-            except TransientException:
-                # Ran twice
-                self.assertEqual(transient_error_global_counter, 2)
-
-            try:
-                transient_error_global_counter = 0
-                self.test_api.transient_error_rerunner(
-                    test_callable, max_retries=0, pause_seconds=0.1
-                )
-            except TransientException:
-                # Ran once
-                self.assertEqual(transient_error_global_counter, 1)
-
-            try:
-                transient_error_global_counter = 0
-                self.test_api.transient_error_rerunner(
-                    test_callable, max_retries=2, pause_seconds=0.1
-                )
-            except TransientException:
-                # Ran three times
-                self.assertEqual(transient_error_global_counter, 3)
-=======
-    def _test_host_compare_sql_projection(self):
-        cols = [
-            self.test_api.gen_column_object(
-                "col1", data_type=self.test_api.backend_test_type_canonical_date()
-            ),
-            self.test_api.gen_column_object(
-                "col2", data_type=self.test_api.backend_test_type_canonical_int_8()
-            ),
-        ]
-        self.assertIsInstance(self.test_api.host_compare_sql_projection(cols), str)
->>>>>>> 244127ac
-
     def _test_unit_test_query_options(self):
         self.assertIsInstance(self.test_api.unit_test_query_options(), dict)
 
@@ -170,11 +116,6 @@
             return
         self._test_create_table_as_select()
         self._test_goe_type_mapping_generated_table_col_specs()
-<<<<<<< HEAD
-        self._test_transient_error_rerunner()
-=======
-        self._test_host_compare_sql_projection()
->>>>>>> 244127ac
         self._test_unit_test_query_options()
 
 
