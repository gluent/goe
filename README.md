# goe
Gluent Offload Engine

# Prepare the host/cloned repo
Simple steps to get a working Python
```
sudo apt-get install rustc
sudo apt-get install unixodbc-dev
```
Install SBT in order to build Spark Listener:
```
<<<<<<< HEAD
curl -fL https://github.com/coursier/coursier/releases/latest/download/cs-x86_64-pc-linux.gz | gzip -d > cs && chmod +x cs && ./cs setup
=======
curl -fL https://github.com/coursier/coursier/releases/latest/download/cs-x86_64-pc-linux.gz | gzip -d > cs && chmod +x cs && ./cs setup && rm ./cs
>>>>>>> e1612953
. ~/.bash_profile
```

# Install for development
To create a Python virtualenv and install all required packages:
```
make clean && make install-dev
source ./.venv/bin/activate
PYTHONPATH=${PWD}:${PWD}/scripts
```

# Install
Simple steps to create your OFFLOAD_HOME, probably for local testing:
```
OFFLOAD_HOME=~/goe/offload
mkdir -p ${OFFLOAD_HOME}
make install
```

Create your offload.env, assuming Oracle to BigQuery:
```
cp ${OFFLOAD_HOME}/conf/oracle-bigquery-offload.env.template ${OFFLOAD_HOME}/conf/offload.env
sed -i "s/OFFLOAD_TRANSPORT_USER=.*/OFFLOAD_TRANSPORT_USER=$USER/" ${OFFLOAD_HOME}/conf/offload.env
sed -i 's/OFFLOAD_TRANSPORT_CMD_HOST=.*/OFFLOAD_TRANSPORT_CMD_HOST=localhost/' ${OFFLOAD_HOME}/conf/offload.env
sed -i "s/DB_NAME_PREFIX=.*/DB_NAME_PREFIX=$USER/" ${OFFLOAD_HOME}/conf/offload.env
sed -i "s/OFFLOAD_TRANSPORT_SPARK_SUBMIT_EXECUTABLE=.*/OFFLOAD_TRANSPORT_SPARK_SUBMIT_EXECUTABLE=/" ${OFFLOAD_HOME}/conf/offload.env
sed -i "s/^export OFFLOAD_TRANSPORT_SPARK_PROPERTIES=.*/export OFFLOAD_TRANSPORT_SPARK_PROPERTIES='{\"spark.extraListeners\": \"GluentTaskListener\", \"spark.jars.packages\": \"com.oracle.database.jdbc:ojdbc6:11.2.0.4,org.apache.spark:spark-avro_2.12:3.3.0\"}'/" ${OFFLOAD_HOME}/conf/offload.env
vi ${OFFLOAD_HOME}/conf/offload.env
```

You might also need to manually change:

- ORA_CONN
- GOOGLE_DATAPROC_CLUSTER
- GOOGLE_DATAPROC_SERVICE_ACCOUNT
- GOOGLE_DATAPROC_REGION
- OFFLOAD_FS_CONTAINER
- OFFLOAD_FS_PREFIX
- BIGQUERY_DATASET_LOCATION

Install database objects:
```
. ${OFFLOAD_HOME}/conf/offload.env
cd ${OFFLOAD_HOME}/setup
sqlplus sys@${ORA_CONN} as sysdba
@install_offload
alter user gluent_adm identified by ...;
alter user gluent_app identified by ...;
```

# Package
Simple steps to make an OFFLOAD_HOME package:
```
make clean && make package
```

# Developing
Getting setup:
```
. ${OFFLOAD_HOME}/conf/offload.env
source ./.venv/bin/activate
PYTHONPATH=${PWD}:${PWD}/scripts
```

Running an Offload:
```
cd scripts
./offload -t my.table
```

Running unit tests:
```
pytest tests/unit
```

Running integration tests:
```
pytest tests/integration/scenarios
```<|MERGE_RESOLUTION|>--- conflicted
+++ resolved
@@ -9,11 +9,7 @@
 ```
 Install SBT in order to build Spark Listener:
 ```
-<<<<<<< HEAD
-curl -fL https://github.com/coursier/coursier/releases/latest/download/cs-x86_64-pc-linux.gz | gzip -d > cs && chmod +x cs && ./cs setup
-=======
 curl -fL https://github.com/coursier/coursier/releases/latest/download/cs-x86_64-pc-linux.gz | gzip -d > cs && chmod +x cs && ./cs setup && rm ./cs
->>>>>>> e1612953
 . ~/.bash_profile
 ```
 
