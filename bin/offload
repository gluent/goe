#! /usr/bin/env python3

# Copyright 2016 The GOE Authors. All rights reserved.
#
# Licensed under the Apache License, Version 2.0 (the "License");
# you may not use this file except in compliance with the License.
# You may obtain a copy of the License at
#
#      http://www.apache.org/licenses/LICENSE-2.0
#
# Unless required by applicable law or agreed to in writing, software
# distributed under the License is distributed on an "AS IS" BASIS,
# WITHOUT WARRANTIES OR CONDITIONS OF ANY KIND, either express or implied.
# See the License for the specific language governing permissions and
# limitations under the License.

import sys

<<<<<<< HEAD
from goe.config import config_file
=======
from goe.config.config_checks import check_cli_path
>>>>>>> b5231908
from goe.goe import (
    get_options,
    OFFLOAD_OP_NAME,
)
from goe.offload.offload import OffloadOptionError, get_offload_options
from goe.orchestration.cli_entry_points import offload_by_cli


check_cli_path()


if __name__ == "__main__":
    config_file.check_config_path()
    options = None
    try:
        config_file.load_env()
        opt = get_options(operation_name=OFFLOAD_OP_NAME)
        get_offload_options(opt)
        options, _ = opt.parse_args()
        offload_by_cli(options)

    except OffloadOptionError as exc:
        print("Option error: %s\n" % exc)
        opt.print_help()
        sys.exit(1)<|MERGE_RESOLUTION|>--- conflicted
+++ resolved
@@ -16,11 +16,7 @@
 
 import sys
 
-<<<<<<< HEAD
-from goe.config import config_file
-=======
-from goe.config.config_checks import check_cli_path
->>>>>>> b5231908
+from goe.config import config_checks, config_file
 from goe.goe import (
     get_options,
     OFFLOAD_OP_NAME,
@@ -29,7 +25,7 @@
 from goe.orchestration.cli_entry_points import offload_by_cli
 
 
-check_cli_path()
+config_checks.check_cli_path()
 
 
 if __name__ == "__main__":
