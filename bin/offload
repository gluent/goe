--- conflicted
+++ resolved
@@ -16,24 +16,13 @@
 
 import sys
 
-<<<<<<< HEAD
-from goe.config.config_checks import check_cli_path
+from goe.config import config_file
 from goe.exceptions import OffloadOptionError
-
-check_cli_path()
-
-=======
-from goe.config import config_file
->>>>>>> 35be7ee9
 from goe.goe import (
     get_options,
     OFFLOAD_OP_NAME,
 )
-<<<<<<< HEAD
 from goe.offload.offload import get_offload_options
-=======
-from goe.offload.offload import OffloadOptionError, get_offload_options
->>>>>>> 35be7ee9
 from goe.orchestration.cli_entry_points import offload_by_cli
 
 
