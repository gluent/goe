--- conflicted
+++ resolved
@@ -121,20 +121,6 @@
 # Override log path, defaults to OFFLOAD_HOME/log
 #OFFLOAD_LOGDIR=
 
-<<<<<<< HEAD
-# Default number of offload buckets (subpartitions) for parallel data retrieval
-# An explicit integral value for DEFAULT_BUCKETS disables any automated decision making
-# If you aim to run queries with parallel DOP X then set the DEFAULT_BUCKETS[_MAX] to X
-# this way each Oracle PX slave can start its own connector for fetching a subset of data
-# DEFAULT_BUCKETS=AUTO tunes to a value between 1 and DEFAULT_BUCKETS_MAX
-DEFAULT_BUCKETS=AUTO
-# Upper limit of DEFAULT_BUCKETS
-DEFAULT_BUCKETS_MAX=16
-# Threshold at which RDBMS segments are considered by DEFAULT_BUCKETS=AUTO tuning
-DEFAULT_BUCKETS_THRESHOLD=100M
-
-=======
->>>>>>> 244127ac
 # Default number of external table location files for parallel data retrieval
 NUM_LOCATION_FILES=16
 
