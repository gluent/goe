# Copyright 2016 The GOE Authors. All rights reserved.
#
# Licensed under the Apache License, Version 2.0 (the "License");
# you may not use this file except in compliance with the License.
# You may obtain a copy of the License at
#
#      http://www.apache.org/licenses/LICENSE-2.0
#
# Unless required by applicable law or agreed to in writing, software
# distributed under the License is distributed on an "AS IS" BASIS,
# WITHOUT WARRANTIES OR CONDITIONS OF ANY KIND, either express or implied.
# See the License for the specific language governing permissions and
# limitations under the License.

# SSL settings:
# SSL_ACTIVE identifies when the backend SQL engine is using SSL
#SSL_ACTIVE=true
#SSL_TRUSTED_CERTS=

# Path to GOE encryption key file if using encrypted passwords
#PASSWORD_KEY_FILE=

# Offload Transport Settings:
# The method used to transport data from an RDBMS frontend to a backend, defaults to AUTO
# Valid values are AUTO, GOE, GCP and SQOOP
OFFLOAD_TRANSPORT=AUTO
# User to authenticate as for executing Offload Transport commands such as SSH for spark-submit or Sqoop commands, or Livy API calls
OFFLOAD_TRANSPORT_USER=${USER}
# Degree of transport parallelism
OFFLOAD_TRANSPORT_PARALLELISM=2
# OFFLOAD_TRANSPORT_CMD_HOST host for running data transport commands such as spark-submit or Sqoop commands
OFFLOAD_TRANSPORT_CMD_HOST="localhost"
# Control whether parallel data transport tasks should have a consistent point in time when reading RDBMS data
OFFLOAD_TRANSPORT_CONSISTENT_READ=true
# Number of records to fetch in a single batch from the RDBMS during Offload
OFFLOAD_TRANSPORT_FETCH_SIZE=
# Maximum table size to use Query Import transport method
OFFLOAD_TRANSPORT_SMALL_TABLE_THRESHOLD=20M
# OFFLOAD_TRANSPORT_SPARK_THRIFT_HOST host(s) where the Spark Thrift Server is running
# OFFLOAD_TRANSPORT_SPARK_THRIFT_HOST can be a comma-separated list to randomly choose from, eg. hdp21,hdp22,hdp23
OFFLOAD_TRANSPORT_SPARK_THRIFT_HOST=
OFFLOAD_TRANSPORT_SPARK_THRIFT_PORT=
# The executable to use for submitting Spark applications. Can be empty, spark-submit or spark2-submit
OFFLOAD_TRANSPORT_SPARK_SUBMIT_EXECUTABLE=
# The master URL for the Spark cluster, only used for non-Hadoop Spark clusters, if empty Spark will use default settings
OFFLOAD_TRANSPORT_SPARK_SUBMIT_MASTER_URL="spark://${OFFLOAD_TRANSPORT_CMD_HOST}:7077"
# Yarn queue name for GOE Spark jobs
OFFLOAD_TRANSPORT_SPARK_QUEUE_NAME=
# Override JVM flags for spark-submit command, inserted right after "spark-submit", e.g.:
#     "-Dhadoop.security.credential.provider.path=jceks://hdfs/user/goe/dbname.dbuser.pwd.m.jceks"
# For Oracle wallet usage this may be useful as below:
#     "-Doracle.net.tns_admin=. -Doracle.net.wallet_location=(SOURCE=(METHOD=FILE)(METHOD_DATA=(DIRECTORY=.)))"
# This setting is ignored for OFFLOAD_TRANSPORT values that do not utilise Spark
OFFLOAD_TRANSPORT_SPARK_OVERRIDES=
# Key/value pairs, in JSON format, to override Spark property defaults, e.g.:
#     OFFLOAD_TRANSPORT_SPARK_PROPERTIES='{"spark.extraListeners": "GOETaskListener", "spark.executor.memory": "4G"}'
# spark.extraListeners: GOETaskListener is required for Offload Transport verification. Extra listeners may be added to the JSON below.
OFFLOAD_TRANSPORT_SPARK_PROPERTIES='{"spark.extraListeners": "GOETaskListener", "spark.jars.packages": "com.oracle.database.jdbc:ojdbc11:23.2.0.0,org.apache.spark:spark-avro_2.12:3.3.0"}'
# CSV of files to be passed to Spark. Does not apply to Thriftserver or Livy transport methods.
OFFLOAD_TRANSPORT_SPARK_FILES=
# CSV of JAR files to be passed to Spark. Does not apply to Thriftserver or Livy transport methods.
OFFLOAD_TRANSPORT_SPARK_JARS=
# URL for Livy/Spark REST API, e.g.:
#      http://fqdn-n.example.com:port
OFFLOAD_TRANSPORT_LIVY_API_URL=
# OFFLOAD_TRANSPORT_LIVY_API_VERIFY_SSL is used to enable SSL for REST API calls. There are 4 states:
#   Empty: Do not use SSL
#   TRUE: Use SSL & verify certificate against known certificates
#   FALSE: Use SSL & do not verify certificate
#   /some/path/here/cert-bundle.crt: Use SSL & verify certificate against path to certificate bundle
OFFLOAD_TRANSPORT_LIVY_API_VERIFY_SSL=
# Idle timeout (in seconds) for Spark client sessions created in Livy
OFFLOAD_TRANSPORT_LIVY_IDLE_SESSION_TIMEOUT=
# OFFLOAD_TRANSPORT_LIVY_MAX_SESSIONS is used to limit the number of Livy sessions Offload will create
# Sessions are re-used when idle, new sessions are only created when no idle sessions are available
OFFLOAD_TRANSPORT_LIVY_MAX_SESSIONS=
# Database connection details for data transport if different to ORA_CONN
OFFLOAD_TRANSPORT_DSN=
# Key/value pairs, in JSON format, to supply Oracle ALTER SESSION parameter values
# These only take effect during data transport, e.g.:
#     OFFLOAD_TRANSPORT_RDBMS_SESSION_PARAMETERS='{"cell_offload_processing": "false"}'
OFFLOAD_TRANSPORT_RDBMS_SESSION_PARAMETERS=
# Polling interval in seconds for validation of Spark transport row count.
# A value of -1 disables retrieval of RDBMS SQL statistics.
# A value of 0 disables polling resulting in a single capture of SQL statistics after Offload Transport.
# A value greater than 0 polls RDBMS SQL statistics using the specified interval.
#OFFLOAD_TRANSPORT_VALIDATION_POLLING_INTERVAL=0

# info/detail/debug, default info
LOG_LEVEL=info

# Restrict default size of RDBMS partitions offloaded per cycle. [\d.]+[MG] eg. 100M, 1G, 1.5G
#MAX_OFFLOAD_CHUNK_SIZE=
# Restrict default number of RDBMS partitions offloaded per cycle.
#MAX_OFFLOAD_CHUNK_COUNT=

# Default degree of parallelism to use for the RDBMS query executed when validating an offload.
# Values or 0 or 1 will execute the query without parallelism.
# Values > 1 will force a parallel query of the given degree.
# If unset, the RDBMS query will fall back to using the behavior specified by RDBMS defaults.
#OFFLOAD_VERIFY_PARALLELISM=

# ===========================================================================================
# Advanced common settings: you probably do not need to modify these lines
# ===========================================================================================

# Database name/path prefix for multi-tenant support
#  if undefined, the DB_UNIQUE_NAME will be used, giving <DB_UNIQUE_NAME>_<schema>
#  if defined but empty, no prefix is used, giving <schema>
#  otherwise, databases will be named <DB_NAME_PREFIX>_<schema>
DB_NAME_PREFIX=

# Override log path, defaults to OFFLOAD_HOME/log
<<<<<<< HEAD
#OFFLOAD_LOGDIR=
=======
# Also supports Google Cloud Storage paths, e.g.: gs://my-bucket/my-prefix
#export OFFLOAD_LOGDIR=
>>>>>>> b5231908

# Default number of external table location files for parallel data retrieval
NUM_LOCATION_FILES=16

# Default method of generation for backend stats after an Offload, Incremental Update Extraction or Compaction (supported values: NATIVE, HISTORY, COPY, NONE).
# Can override with command-line options if required.
#   - NATIVE:  Use Impala or Hive native stats gathering commands or methods (this is the default)
#   - HISTORY: Gather stats on all partitions without stats. Only applicable to an Offload on Hive (for Impala, HISTORY will be converted to NATIVE)
#   - COPY:    Copy RDBMS stats to the backend table using ALTER TABLE commands. Only applicable to an Offload on Impala
#   - NONE:    Don't compute or copy any stats
#OFFLOAD_STATS_METHOD=COPY

# Compress load table data during an Offload. This can be useful when staging to cloud storage.
#OFFLOAD_COMPRESS_LOAD_TABLE=true

# Propagate NOT NULL constraints to the backend system during Offload
#   - AUTO: Propagate NOT NULL constraints to the backend system
#   - NONE: Don't copy any NOT NULL constraints
OFFLOAD_NOT_NULL_PROPAGATION=AUTO<|MERGE_RESOLUTION|>--- conflicted
+++ resolved
@@ -111,12 +111,8 @@
 DB_NAME_PREFIX=
 
 # Override log path, defaults to OFFLOAD_HOME/log
-<<<<<<< HEAD
+# Also supports Google Cloud Storage paths, e.g.: gs://my-bucket/my-prefix
 #OFFLOAD_LOGDIR=
-=======
-# Also supports Google Cloud Storage paths, e.g.: gs://my-bucket/my-prefix
-#export OFFLOAD_LOGDIR=
->>>>>>> b5231908
 
 # Default number of external table location files for parallel data retrieval
 NUM_LOCATION_FILES=16
